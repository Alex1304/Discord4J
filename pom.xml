--- conflicted
+++ resolved
@@ -6,11 +6,7 @@
 
     <groupId>sx.blah</groupId>
     <artifactId>Discord4J</artifactId>
-<<<<<<< HEAD
     <version>2.3.0-SNAPSHOT</version>
-=======
-    <version>2.2.2</version>
->>>>>>> a3efbcc4
     <description>A Java binding for the unofficial Discord API, forked from https://github.com/nerd/Discord4J. Copyright (c) 2016, Licensed under GNU GPLv2</description>
     <url>https://github.com/austinv11/Discord4J</url>
     <licenses>
@@ -88,7 +84,6 @@
             <artifactId>gson</artifactId>
             <version>2.5</version>
         </dependency>
-        
         <dependency>
             <groupId>junit</groupId>
             <artifactId>junit</artifactId>
