--- conflicted
+++ resolved
@@ -23,15 +23,9 @@
     }
 
     // Dependencies
-<<<<<<< HEAD
-    reactor_bom_version = '2020.0.3'
-    jackson_version = '2.12.1'
+    reactor_bom_version = '2020.0.4'
+    jackson_version = '2.12.2'
     caffeine_version = '2.8.8'
-=======
-    reactor_bom_version = 'Dysprosium-SR17'
-    jackson_version = '2.11.4'
-    jdkstores_version = "$storesVersion".toString()
->>>>>>> b44cab75
 
     // Test dependencies
     junit_version = '5.7.1'
