--- conflicted
+++ resolved
@@ -23,11 +23,7 @@
     }
 
     // Dependencies
-<<<<<<< HEAD
-    reactor_bom_version = '2020.0.0-RC2'
-=======
-    reactor_bom_version = 'Dysprosium-SR13'
->>>>>>> 38843849
+    reactor_bom_version = '2020.0.0'
     jackson_version = '2.11.2'
     jdkstores_version = "$storesVersion".toString()
 
