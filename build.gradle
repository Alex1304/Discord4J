--- conflicted
+++ resolved
@@ -23,15 +23,9 @@
     }
 
     // Dependencies
-<<<<<<< HEAD
-    reactor_bom_version = '2020.0.4'
+    reactor_bom_version = '2020.0.5'
     jackson_version = '2.12.2'
     caffeine_version = '2.8.8'
-=======
-    reactor_bom_version = 'Dysprosium-SR18'
-    jackson_version = '2.11.4'
-    jdkstores_version = "$storesVersion".toString()
->>>>>>> 359bb98a
 
     // Test dependencies
     junit_version = '5.7.1'
