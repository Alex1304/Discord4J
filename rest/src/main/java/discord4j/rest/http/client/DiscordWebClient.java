/*
 * This file is part of Discord4J.
 *
 * Discord4J is free software: you can redistribute it and/or modify
 * it under the terms of the GNU Lesser General Public License as published by
 * the Free Software Foundation, either version 3 of the License, or
 * (at your option) any later version.
 *
 * Discord4J is distributed in the hope that it will be useful,
 * but WITHOUT ANY WARRANTY; without even the implied warranty of
 * MERCHANTABILITY or FITNESS FOR A PARTICULAR PURPOSE. See the
 * GNU Lesser General Public License for more details.
 *
 * You should have received a copy of the GNU Lesser General Public License
 * along with Discord4J. If not, see <http://www.gnu.org/licenses/>.
 */

package discord4j.rest.http.client;

import discord4j.common.GitProperties;
import discord4j.rest.http.ExchangeStrategies;
import discord4j.rest.http.WriterStrategy;
import discord4j.rest.response.ResponseFunction;
import discord4j.rest.route.Routes;
import io.netty.handler.codec.http.DefaultHttpHeaders;
import io.netty.handler.codec.http.HttpHeaderNames;
import io.netty.handler.codec.http.HttpHeaders;
import reactor.core.publisher.Mono;
import reactor.netty.http.client.HttpClient;
import reactor.util.Logger;
import reactor.util.Loggers;
import reactor.util.annotation.Nullable;

import java.time.Instant;
import java.util.List;
import java.util.Properties;

import static discord4j.common.LogUtil.format;

/**
 * Reactor Netty based HTTP client dedicated to Discord REST API requests.
 */
public class DiscordWebClient {

    private static final Logger log = Loggers.getLogger(DiscordWebClient.class);

    public static final String KEY_REQUEST_TIMESTAMP = "discord4j.request.timestamp";

    private final HttpClient httpClient;
    private final HttpHeaders defaultHeaders;
    private final ExchangeStrategies exchangeStrategies;
    private final List<ResponseFunction> responseFunctions;

    /**
     * Create a new {@link DiscordWebClient} wrapping HTTP, Discord and encoding/decoding resources.
     *
     * @param httpClient a Reactor Netty HTTP client
     * @param exchangeStrategies a strategy to transform requests and responses
     * @param authorizationScheme scheme to use with the authorization header, like "Bot" or "Bearer"
     * @param token a Discord token for API authorization
     * @param responseFunctions a list of {@link ResponseFunction} transformations
     */
    public DiscordWebClient(HttpClient httpClient, ExchangeStrategies exchangeStrategies,
                            String authorizationScheme, String token,
                            List<ResponseFunction> responseFunctions) {
        final Properties properties = GitProperties.getProperties();
        final String version = properties.getProperty(GitProperties.APPLICATION_VERSION, "3");
        final String url = properties.getProperty(GitProperties.APPLICATION_URL, "https://discord4j.com");

        final HttpHeaders defaultHeaders = new DefaultHttpHeaders();
        defaultHeaders.add(HttpHeaderNames.CONTENT_TYPE, "application/json");
        defaultHeaders.add(HttpHeaderNames.AUTHORIZATION, authorizationScheme + " " + token);
        defaultHeaders.add(HttpHeaderNames.USER_AGENT, "DiscordBot(" + url + ", " + version + ")");
        defaultHeaders.add("X-RateLimit-Precision", "millisecond");

        this.httpClient = httpClient;
        this.defaultHeaders = defaultHeaders;
        this.exchangeStrategies = exchangeStrategies;
        this.responseFunctions = responseFunctions;
    }

    /**
     * Return the underlying Reactor Netty HTTP client.
     *
     * @return the HTTP client used by this {@link DiscordWebClient}
     */
    public HttpClient getHttpClient() {
        return httpClient;
    }

    /**
     * Return the default headers used in every request.
     *
     * @return the {@link HttpHeaders} used by this {@link DiscordWebClient} in every request
     */
    public HttpHeaders getDefaultHeaders() {
        return defaultHeaders;
    }

    /**
     * Return the strategy used for request and response conversion.
     *
     * @return the {@link ExchangeStrategies} used by this {@link DiscordWebClient} in every request
     */
    public ExchangeStrategies getExchangeStrategies() {
        return exchangeStrategies;
    }

    /**
     * Exchange a request for a {@link Mono} response.
     * <p>
     * The request will be processed according to the writer strategies available.
     *
     * @param request the client HTTP request
     * @return a {@link Mono} with the response in the form of {@link ClientResponse}
     */
<<<<<<< HEAD
    public Mono<ClientResponse> exchange(ClientRequest request) {
        return Mono.subscriberContext()
                .flatMap(ctx -> {
                    HttpHeaders requestHeaders = new DefaultHttpHeaders()
                            .add(defaultHeaders)
                            .setAll(request.getHeaders());
                    String contentType = requestHeaders.get(HttpHeaderNames.CONTENT_TYPE);
                    HttpClient.RequestSender sender = httpClient
                            .baseUrl(Routes.BASE_URL)
                            .observe((connection, newState) -> log.trace(format(ctx, "{} {}"), newState, connection))
                            .headers(headers -> headers.setAll(requestHeaders))
                            .request(request.getMethod())
                            .uri(request.getUrl());
                    Object body = request.getBody();
                    return exchangeStrategies.writers().stream()
                            .filter(s -> s.canWrite(body != null ? body.getClass() : null, contentType))
                            .findFirst()
                            .map(DiscordWebClient::cast)
                            .map(writer -> writer.write(sender, body))
                            .orElseGet(() -> Mono.error(noWriterException(body, contentType)));
                })
                .flatMap(receiver -> receiver.responseConnection((response, connection) ->
                        Mono.just(new ClientResponse(response, connection.inbound(),
                                exchangeStrategies, request, responseFunctions))).next())
                .subscriberContext(ctx -> ctx.put(KEY_REQUEST_TIMESTAMP, Instant.now().toEpochMilli()));
=======
    public <R, T> Mono<T> exchange(ClientRequest request, @Nullable R body, Class<T> responseType,
                                   Consumer<HttpClientResponse> responseConsumer) {
        Objects.requireNonNull(responseType);

        HttpHeaders requestHeaders = buildHttpHeaders(request, body);
        String contentType = requestHeaders.get(HttpHeaderNames.CONTENT_TYPE);
        HttpClient.RequestSender sender = httpClient
                .baseUrl(Routes.BASE_URL)
                .observe((connection, newState) -> log.debug("{} {}", newState, connection))
                .headers(headers -> headers.setAll(requestHeaders))
                .request(request.getMethod())
                .uri(request.getUrl());
        return exchangeStrategies.writers().stream()
                .filter(s -> s.canWrite(body != null ? body.getClass() : null, contentType))
                .findFirst()
                .map(DiscordWebClient::<R>cast)
                .map(writer -> writer.write(sender, body))
                .orElseGet(() -> Mono.error(noWriterException(body, contentType)))
                .flatMap(receiver -> receiver.responseSingle((response, content) -> {
                    responseConsumer.accept(response);

                    String responseContentType = response.responseHeaders().get(HttpHeaderNames.CONTENT_TYPE);
                    Optional<ReaderStrategy<?>> readerStrategy = exchangeStrategies.readers().stream()
                            .filter(s -> s.canRead(responseType, responseContentType))
                            .findFirst();
                    int responseStatus = response.status().code();
                    if (responseStatus >= 400 && responseStatus < 600) {
                        return Mono.justOrEmpty(readerStrategy)
                                .map(DiscordWebClient::<ErrorResponse>cast)
                                .flatMap(s -> s.read(content, ErrorResponse.class))
                                .flatMap(s -> Mono.<T>error(clientException(request, response, s)))
                                .switchIfEmpty(Mono.error(clientException(request, response, null)));
                    } else {
                        return readerStrategy.map(DiscordWebClient::<T>cast)
                                .map(s -> s.read(content, responseType))
                                .orElseGet(() -> Mono.error(noReaderException(responseType, responseContentType)));
                    }
                }))
                .subscriberContext(ctx -> ctx.put(REQUEST_TIMESTAMP_KEY, Instant.now().toEpochMilli()));
>>>>>>> cc9c9d84
    }

    private <R> HttpHeaders buildHttpHeaders(ClientRequest request, @Nullable R body) {
        HttpHeaders headers = new DefaultHttpHeaders().add(defaultHeaders).setAll(request.getHeaders());
        if (body == null) {
            headers.remove(HttpHeaderNames.CONTENT_TYPE);
        }
        return headers;
    }

    @SuppressWarnings("unchecked")
    private static <T> WriterStrategy<T> cast(WriterStrategy<?> strategy) {
        return (WriterStrategy<T>) strategy;
    }

    private static RuntimeException noWriterException(@Nullable Object body, String contentType) {
        return new RuntimeException("No strategies to write this request: " + body + " - " + contentType);
    }
}<|MERGE_RESOLUTION|>--- conflicted
+++ resolved
@@ -114,13 +114,10 @@
      * @param request the client HTTP request
      * @return a {@link Mono} with the response in the form of {@link ClientResponse}
      */
-<<<<<<< HEAD
     public Mono<ClientResponse> exchange(ClientRequest request) {
         return Mono.subscriberContext()
                 .flatMap(ctx -> {
-                    HttpHeaders requestHeaders = new DefaultHttpHeaders()
-                            .add(defaultHeaders)
-                            .setAll(request.getHeaders());
+                    HttpHeaders requestHeaders = buildHttpHeaders(request);
                     String contentType = requestHeaders.get(HttpHeaderNames.CONTENT_TYPE);
                     HttpClient.RequestSender sender = httpClient
                             .baseUrl(Routes.BASE_URL)
@@ -140,52 +137,11 @@
                         Mono.just(new ClientResponse(response, connection.inbound(),
                                 exchangeStrategies, request, responseFunctions))).next())
                 .subscriberContext(ctx -> ctx.put(KEY_REQUEST_TIMESTAMP, Instant.now().toEpochMilli()));
-=======
-    public <R, T> Mono<T> exchange(ClientRequest request, @Nullable R body, Class<T> responseType,
-                                   Consumer<HttpClientResponse> responseConsumer) {
-        Objects.requireNonNull(responseType);
-
-        HttpHeaders requestHeaders = buildHttpHeaders(request, body);
-        String contentType = requestHeaders.get(HttpHeaderNames.CONTENT_TYPE);
-        HttpClient.RequestSender sender = httpClient
-                .baseUrl(Routes.BASE_URL)
-                .observe((connection, newState) -> log.debug("{} {}", newState, connection))
-                .headers(headers -> headers.setAll(requestHeaders))
-                .request(request.getMethod())
-                .uri(request.getUrl());
-        return exchangeStrategies.writers().stream()
-                .filter(s -> s.canWrite(body != null ? body.getClass() : null, contentType))
-                .findFirst()
-                .map(DiscordWebClient::<R>cast)
-                .map(writer -> writer.write(sender, body))
-                .orElseGet(() -> Mono.error(noWriterException(body, contentType)))
-                .flatMap(receiver -> receiver.responseSingle((response, content) -> {
-                    responseConsumer.accept(response);
-
-                    String responseContentType = response.responseHeaders().get(HttpHeaderNames.CONTENT_TYPE);
-                    Optional<ReaderStrategy<?>> readerStrategy = exchangeStrategies.readers().stream()
-                            .filter(s -> s.canRead(responseType, responseContentType))
-                            .findFirst();
-                    int responseStatus = response.status().code();
-                    if (responseStatus >= 400 && responseStatus < 600) {
-                        return Mono.justOrEmpty(readerStrategy)
-                                .map(DiscordWebClient::<ErrorResponse>cast)
-                                .flatMap(s -> s.read(content, ErrorResponse.class))
-                                .flatMap(s -> Mono.<T>error(clientException(request, response, s)))
-                                .switchIfEmpty(Mono.error(clientException(request, response, null)));
-                    } else {
-                        return readerStrategy.map(DiscordWebClient::<T>cast)
-                                .map(s -> s.read(content, responseType))
-                                .orElseGet(() -> Mono.error(noReaderException(responseType, responseContentType)));
-                    }
-                }))
-                .subscriberContext(ctx -> ctx.put(REQUEST_TIMESTAMP_KEY, Instant.now().toEpochMilli()));
->>>>>>> cc9c9d84
     }
 
-    private <R> HttpHeaders buildHttpHeaders(ClientRequest request, @Nullable R body) {
+    private <R> HttpHeaders buildHttpHeaders(ClientRequest request) {
         HttpHeaders headers = new DefaultHttpHeaders().add(defaultHeaders).setAll(request.getHeaders());
-        if (body == null) {
+        if (request.getBody() == null) {
             headers.remove(HttpHeaderNames.CONTENT_TYPE);
         }
         return headers;
