--- conflicted
+++ resolved
@@ -15,8 +15,6 @@
  * along with Discord4J. If not, see <http://www.gnu.org/licenses/>.
  */
 package discord4j.rest.util;
-
-import discord4j.common.annotations.Experimental;
 
 /**
  * Permissions are a way to limit and grant certain abilities to users.
@@ -124,10 +122,7 @@
     /** Allows members to use slash commands in text channels. */
     USE_SLASH_COMMANDS(0x80000000L, false),
 
-    /**
-     * Allows for requesting to speak in stage channels.
-     */
-<<<<<<< HEAD
+    /** Allows for requesting to speak in stage channels. */
     REQUEST_TO_SPEAK(0x100000000L, false),
 
     /** Allows for deleting and archiving threads, and viewing all private threads */
@@ -137,16 +132,13 @@
     USE_PUBLIC_THREADS(0x0800000000L, false),
 
     /** Allows for creating and participating in private threads */
-    USE_PRIVATE_THREADS(0x1000000000L, false);
-=======
-    @Experimental
-    REQUEST_TO_SPEAK(0x100000000L, false),
+    USE_PRIVATE_THREADS(0x1000000000L, false),
 
     /**
-     * Allows for timing out users to prevent them from sending or reacting to messages in chat and threads, and from speaking in voice and stage channels.
+     * Allows for timing out users to prevent them from sending or reacting to messages in chat and threads,
+     * and from speaking in voice and stage channels.
      */
     MODERATE_MEMBERS(0x0000010000000000L, false);
->>>>>>> 9bb5b722
 
     /** Whether MFA is required. */
     private final boolean mfa;
