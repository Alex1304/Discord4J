--- conflicted
+++ resolved
@@ -16,6 +16,8 @@
  */
 package discord4j.rest.util;
 
+import discord4j.common.annotations.Experimental;
+
 /**
  * Permissions are a way to limit and grant certain abilities to users.
  *
@@ -119,7 +121,7 @@
     /**
      * Allows management and editing of emojis.
      *
-     * @deprecated Deprecated in favor of {@link Permission#MANAGE_EMOJIS_AND_STICKERS}
+     * @deprecated use the official permission name: {@link #MANAGE_EMOJIS_AND_STICKERS}
      */
     @Deprecated
     MANAGE_EMOJIS(0x40000000, true),
@@ -129,20 +131,17 @@
 
     /** Allows members to use slash commands in text channels.
      *
-     *  @deprecated Deprecated in favor of {@link Permission#USE_APPLICATION_COMMANDS}
+     *  @deprecated use the official permission name: {@link #USE_APPLICATION_COMMANDS}
      */
     @Deprecated
     USE_SLASH_COMMANDS(0x80000000L, false),
 
-<<<<<<< HEAD
-    /** Allows for requesting to speak in stage channels. */
-    REQUEST_TO_SPEAK(0x100000000L, false),
-=======
     /** Allows members to use application commands, including slash commands and context menu commands. */
     USE_APPLICATION_COMMANDS(0x80000000L, false),
 
     /**
-     * Allows for requesting to speak in stage channels.
+     * Allows for requesting to speak in stage channels. Marked as experimental since Discord treats this feature as
+     * "under active development and may be changed or removed"
      */
     @Experimental
     REQUEST_TO_SPEAK(0x0000000100000000L, false),
@@ -156,9 +155,25 @@
     /** Allows for creating public and announcement threads. */
     CREATE_PUBLIC_THREADS(0x0000000800000000L, false),
 
+    /**
+     * Allows for creating and participating in threads.
+     *
+     * @deprecated use the official permission name: {@link #CREATE_PUBLIC_THREADS}
+     */
+    @Deprecated
+    USE_PUBLIC_THREADS(0x0000000800000000L, false),
+
     /** Allows for creating private threads. */
     CREATE_PRIVATE_THREADS(0x0000001000000000L, false),
 
+    /**
+     * Allows for creating and participating in private threads
+     *
+     * @deprecated use the official permission name: {@link #CREATE_PRIVATE_THREADS}
+     */
+    @Deprecated
+    USE_PRIVATE_THREADS(0x0000001000000000L, false),
+
     /** Allows the usage of custom stickers from other servers. */
     USE_EXTERNAL_STICKERS(0x0000002000000000L, false),
 
@@ -167,16 +182,6 @@
 
     /** Allows for using Activities (applications with the EMBEDDED flag) in a voice channel. */
     USE_EMBEDDED_ACTIVITIES(0x0000008000000000L, false),
->>>>>>> b13f2bd1
-
-    /** Allows for deleting and archiving threads, and viewing all private threads */
-    MANAGE_THREADS(0x0400000000L, true),
-
-    /** Allows for creating and participating in threads */
-    USE_PUBLIC_THREADS(0x0800000000L, false),
-
-    /** Allows for creating and participating in private threads */
-    USE_PRIVATE_THREADS(0x1000000000L, false),
 
     /**
      * Allows for timing out users to prevent them from sending or reacting to messages in chat and threads,
