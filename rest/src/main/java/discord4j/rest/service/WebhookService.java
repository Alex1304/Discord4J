--- conflicted
+++ resolved
@@ -20,11 +20,7 @@
 import discord4j.rest.request.DiscordWebResponse;
 import discord4j.rest.request.Router;
 import discord4j.rest.route.Routes;
-<<<<<<< HEAD
 import discord4j.rest.util.MultipartRequest;
-=======
-import discord4j.rest.util.WebhookMultipartRequest;
->>>>>>> fc15c260
 import reactor.core.publisher.Flux;
 import reactor.core.publisher.Mono;
 import reactor.util.annotation.Nullable;
@@ -125,8 +121,6 @@
             return response.bodyToMono(Void.class).cast(MessageData.class);
         }
     }
-<<<<<<< HEAD
-=======
 
     public Mono<MessageData> modifyWebhookMessage(long webhookId, String webhookToken, String messageId, WebhookMessageEditRequest request) {
         return Routes.WEBHOOK_MESSAGE_EDIT.newRequest(webhookId, webhookToken, messageId)
@@ -140,5 +134,4 @@
             .exchange(getRouter())
             .bodyToMono(Void.class);
     }
->>>>>>> fc15c260
 }