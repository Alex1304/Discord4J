--- conflicted
+++ resolved
@@ -153,11 +153,7 @@
     }
 
     @Override
-<<<<<<< HEAD
-    public Mono<MessageData> createFollowupMessage(MultipartRequest<WebhookExecuteRequest> request, boolean wait) {
-=======
-    public Mono<MessageData> createFollowupMessage(WebhookMultipartRequest request) {
->>>>>>> 1673569e
+    public Mono<MessageData> createFollowupMessage(MultipartRequest<WebhookExecuteRequest> request) {
         return restClient.getWebhookService()
                 .executeWebhook(applicationId, interactionData.token(), true, request);
     }
