--- conflicted
+++ resolved
@@ -75,12 +75,8 @@
       - name: Set up JDK
         uses: actions/setup-java@v3
         with:
-<<<<<<< HEAD
           java-version: 17
-=======
-          java-version: 11
           distribution: 'temurin'
->>>>>>> d703d8dc
       - name: Publish with Gradle
         run: ./gradlew -x test publish
         env:
