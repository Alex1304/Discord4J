--- conflicted
+++ resolved
@@ -74,12 +74,10 @@
 
     private final ConcurrentMap<Long, RoleData> roles = new ConcurrentHashMap<>();
 
-<<<<<<< HEAD
     private final ConcurrentMap<Long, StageInstanceData> stageInstances = new ConcurrentHashMap<>();
-=======
+
     private final ConcurrentMap<Long, GuildScheduledEventData> scheduledEvents = new ConcurrentHashMap<>();
     private final ConcurrentMap<Long2, List<Long>> scheduledEventsUsers = new ConcurrentHashMap<>();
->>>>>>> 41069659
 
     private final ConcurrentMap<Long, AtomicReference<ImmutableUserData>> users =
             StorageBackend.caffeine(Caffeine::weakValues).newMap();
