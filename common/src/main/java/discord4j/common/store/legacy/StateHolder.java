--- conflicted
+++ resolved
@@ -88,7 +88,7 @@
         log.debug("Guild storage             : {}", guildStore);
 
         guildStickerStore = service.provideLongObjStore(StickerData.class);
-        log.debug("Guild sticker storage : {}", guildStickerStore);
+        log.debug("Guild sticker storage     : {}", guildStickerStore);
 
         guildEventsStore = service.provideGenericStore(LongLongTuple2.class, GuildScheduledEventData.class);
         log.debug("Guild event storage       : {}", guildEventsStore);
@@ -112,23 +112,16 @@
         log.debug("Role storage              : {}", roleStore);
 
         stageInstanceStore = service.provideLongObjStore(StageInstanceData.class);
-        log.debug("StageInstance storage        : {}", stageInstanceStore);
+        log.debug("StageInstance storage     : {}", stageInstanceStore);
 
         userStore = service.provideLongObjStore(UserData.class);
-<<<<<<< HEAD
-        log.debug("User storage          : {}", userStore);
-
-        voiceStateStore = service.provideGenericStore(LongLongTuple2.class, VoiceStateData.class);
-        log.debug("Voice state storage   : {}", voiceStateStore);
-
-        threadMemberStore = service.provideGenericStore(LongLongTuple2.class, ThreadMemberData.class);
-        log.debug("Thread member storage : {}", voiceStateStore);
-=======
         log.debug("User storage              : {}", userStore);
 
         voiceStateStore = service.provideGenericStore(LongLongTuple2.class, VoiceStateData.class);
         log.debug("Voice state storage       : {}", voiceStateStore);
->>>>>>> 41069659
+
+        threadMemberStore = service.provideGenericStore(LongLongTuple2.class, ThreadMemberData.class);
+        log.debug("Thread member storage     : {}", voiceStateStore);
     }
 
     public StoreService getStoreService() {
