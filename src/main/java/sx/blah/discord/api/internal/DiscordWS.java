package sx.blah.discord.api.internal;

import com.google.gson.JsonElement;
import com.google.gson.JsonObject;
import com.google.gson.JsonParser;
import org.java_websocket.WebSocket;
import org.java_websocket.client.DefaultSSLWebSocketClientFactory;
import org.java_websocket.client.WebSocketClient;
import org.java_websocket.drafts.Draft_10;
import org.java_websocket.exceptions.WebsocketNotConnectedException;
import org.java_websocket.framing.Framedata;
import org.java_websocket.framing.FramedataImpl1;
import org.java_websocket.handshake.ServerHandshake;
import sx.blah.discord.Discord4J;
import sx.blah.discord.handle.impl.events.*;
import sx.blah.discord.handle.impl.obj.*;
import sx.blah.discord.handle.obj.*;
import sx.blah.discord.json.requests.ConnectRequest;
import sx.blah.discord.json.requests.KeepAliveRequest;
import sx.blah.discord.json.requests.ResumeRequest;
import sx.blah.discord.json.responses.*;
import sx.blah.discord.json.responses.events.*;
import sx.blah.discord.util.MessageComparator;

import javax.net.ssl.SSLContext;
import java.io.BufferedReader;
import java.io.ByteArrayInputStream;
import java.io.IOException;
import java.io.InputStreamReader;
import java.net.URI;
import java.net.URISyntaxException;
import java.nio.ByteBuffer;
import java.nio.channels.NotYetConnectedException;
import java.security.NoSuchAlgorithmException;
import java.util.*;
import java.util.concurrent.Executors;
import java.util.concurrent.ScheduledExecutorService;
import java.util.concurrent.TimeUnit;
import java.util.concurrent.atomic.AtomicBoolean;
import java.util.zip.InflaterInputStream;

public class DiscordWS extends WebSocketClient {

	private DiscordClientImpl client;
	private static final HashMap<String, String> headers = new HashMap<>();
	public AtomicBoolean isConnected = new AtomicBoolean(true);
	private ScheduledExecutorService executorService = Executors.newScheduledThreadPool(2);
	private volatile boolean sentPing = false;
	private volatile long lastPingSent = -1L;
	private volatile long pingResponseTime = -1L;
	private final long timeoutTime;
	private final int maxMissedPingCount;
	private volatile int missedPingCount = 0;

	/**
	 * The amount of users a guild must have to be considered "large"
	 */
	public static final int LARGE_THRESHOLD = 250; //250 is currently the max handled by discord

	static {
		headers.put("Accept-Encoding", "gzip");
	}
<<<<<<< HEAD
	
	public DiscordWS(DiscordClientImpl client, URI serverURI, long timeoutTime, int maxMissedPingCount) {
=======

	public DiscordWS(DiscordClientImpl client, URI serverURI) {
>>>>>>> 63044a48
		super(serverURI, new Draft_10(), headers, 0); //Same as super(serverURI) but I added custom headers
//		super(serverURI);
		this.client = client;
		this.timeoutTime = timeoutTime;
		this.maxMissedPingCount = maxMissedPingCount;
		try {
			super.setWebSocketFactory(new DefaultSSLWebSocketClientFactory(SSLContext.getDefault(), executorService));
			this.connect();
		} catch (NoSuchAlgorithmException e) {
			Discord4J.LOGGER.error("Error setting up SSL connection!");
			e.printStackTrace();
		}
	}

	/**
	 * Disconnects the client WS.
	 */
	public synchronized void disconnect(DiscordDisconnectedEvent.Reason reason) {
		client.dispatcher.dispatch(new DiscordDisconnectedEvent(reason));
		isConnected.set(false);
		close();
		executorService.shutdownNow();
		client.ws = null;
		Thread.currentThread().interrupt();
	}


	@Override
	public void onOpen(ServerHandshake serverHandshake) {
		if (client.sessionId != null) {
			send(DiscordUtils.GSON.toJson(new ResumeRequest(client.sessionId, client.lastSequence)));
			Discord4J.LOGGER.debug("Reconnected to the Discord websocket.");
		} else if (!client.token.isEmpty()) {
			send(DiscordUtils.GSON.toJson(new ConnectRequest(client.token, "Java", Discord4J.NAME, Discord4J.NAME, "", "", LARGE_THRESHOLD, true)));
			Discord4J.LOGGER.debug("Connected to the Discord websocket.");
		} else {
			Discord4J.LOGGER.error("Use the login() method to set your token first!");
			return;
		}
		
		Runnable pingPong = () -> {
			if (sentPing) {
				if (missedPingCount > maxMissedPingCount && maxMissedPingCount > 0) {
					Discord4J.LOGGER.warn("Missed {} ping responses in a row, disconnecting...", missedPingCount);
					disconnect(DiscordDisconnectedEvent.Reason.MISSED_PINGS);
				} else if ((System.currentTimeMillis()-lastPingSent) > timeoutTime && timeoutTime > 0) {
					Discord4J.LOGGER.warn("Connection timed out at {}ms", System.currentTimeMillis()-lastPingSent);
					disconnect(DiscordDisconnectedEvent.Reason.TIMEOUT);
				}
				Discord4J.LOGGER.warn("Last ping was not responded to, skipping ping");
				missedPingCount++;
			} else {
				Discord4J.LOGGER.debug("Sending ping...");
				sentPing = true;
				lastPingSent = System.currentTimeMillis();
				sendPing();
			}
		};
		executorService.scheduleAtFixedRate(pingPong, 5, 5, TimeUnit.SECONDS);
	}

	private void startKeepalive() {
		Runnable keepAlive = () -> {
			if (this.isConnected.get()) {
				long l = System.currentTimeMillis() - client.timer;
				Discord4J.LOGGER.debug("Sending keep alive... ({}). Took {} ms.", System.currentTimeMillis(), l);
				send(DiscordUtils.GSON.toJson(new KeepAliveRequest()));
				client.timer = System.currentTimeMillis();
			}
		};
		executorService.scheduleAtFixedRate(keepAlive,
				client.timer + client.heartbeat - System.currentTimeMillis(),
				client.heartbeat, TimeUnit.MILLISECONDS);
	}

	/**
	 * Called when the websocket receives a message.
	 * This method is parses from raw JSON to objects,
	 * then dispatches them in the form of events.
	 *
	 * @param frame raw JSON data from Discord servers
	 */
	@Override
	public final void onMessage(String frame) {
		JsonParser parser = new JsonParser();
		JsonObject object = parser.parse(frame).getAsJsonObject();
		if (object.has("message")) {
			String message = object.get("message").getAsString();
			if (message == null || message.isEmpty()) {
				Discord4J.LOGGER.error("Received unknown error from Discord. Frame: {}", frame);
			} else
				Discord4J.LOGGER.error("Received error from Discord: {}. Frame: {}", message, frame);
		}
		int op = object.get("op").getAsInt();

		if (op != 7) //Not a redirect op, so cache the last sequence value
			client.lastSequence = object.get("s").getAsLong();

		if (op == 0) { //Event dispatched
			String type = object.get("t").getAsString();
			JsonElement eventObject = object.get("d");

			switch (type) {
				case "RESUMED":
					resumed(eventObject);
					break;

				case "READY":
					ready(eventObject);
					break;

				case "MESSAGE_CREATE":
					messageCreate(eventObject);
					break;

				case "TYPING_START":
					typingStart(eventObject);
					break;

				case "GUILD_CREATE":
					guildCreate(eventObject);
					break;

				case "GUILD_MEMBER_ADD":
					guildMemberAdd(eventObject);
					break;

				case "GUILD_MEMBER_REMOVE":
					guildMemberRemove(eventObject);
					break;

				case "GUILD_MEMBER_UPDATE":
					guildMemberUpdate(eventObject);
					break;

				case "MESSAGE_UPDATE":
					messageUpdate(eventObject);
					break;

				case "MESSAGE_DELETE":
					messageDelete(eventObject);
					break;

				case "PRESENCE_UPDATE":
					presenceUpdate(eventObject);
					break;

				case "GUILD_DELETE":
					guildDelete(eventObject);
					break;

				case "CHANNEL_CREATE":
					channelCreate(eventObject);
					break;

				case "CHANNEL_DELETE":
					channelDelete(eventObject);
					break;

				case "USER_UPDATE":
					userUpdate(eventObject);
					break;

				case "CHANNEL_UPDATE":
					channelUpdate(eventObject);
					break;

				case "MESSAGE_ACK":
					messageAck(eventObject);
					break;

				case "GUILD_MEMBERS_CHUNK":
					guildMembersChunk(eventObject);
					break;

				case "GUILD_UPDATE":
					guildUpdate(eventObject);
					break;

				case "GUILD_ROLE_CREATE":
					guildRoleCreate(eventObject);
					break;

				case "GUILD_ROLE_UPDATE":
					guildRoleUpdate(eventObject);
					break;

				case "GUILD_ROLE_DELETE":
					guildRoleDelete(eventObject);
					break;

				case "GUILD_BAN_ADD":
					guildBanAdd(eventObject);
					break;

				case "GUILD_BAN_REMOVE":
					guildBanRemove(eventObject);
					break;

				default:
					Discord4J.LOGGER.warn("Unknown message received: {}, REPORT THIS TO THE DISCORD4J DEV! (ignoring): {}", type, frame);
			}
		} else if (op == 7) { //Gateway is redirecting us
			RedirectResponse redirectResponse = DiscordUtils.GSON.fromJson(object.getAsJsonObject("d"), RedirectResponse.class);
			Discord4J.LOGGER.info("Received a gateway redirect request, closing the socket at reopening at {}", redirectResponse.url);
			try {
				client.ws = new DiscordWS(client, new URI(redirectResponse.url), timeoutTime, maxMissedPingCount);
				disconnect(DiscordDisconnectedEvent.Reason.RECONNECTING);
			} catch (URISyntaxException e) {
				e.printStackTrace();
			}
		} else {
			Discord4J.LOGGER.warn("Unhandled opcode received: {} (ignoring), REPORT THIS TO THE DISCORD4J DEV!", op);
		}
	}

	private void resumed(JsonElement eventObject) {
		ResumedEventResponse event = DiscordUtils.GSON.fromJson(eventObject, ResumedEventResponse.class);
		client.heartbeat = event.heartbeat_interval;
		startKeepalive();
	}

	private void ready(JsonElement eventObject) {
		ReadyEventResponse event = DiscordUtils.GSON.fromJson(eventObject, ReadyEventResponse.class);

		client.sessionId = event.session_id;

		client.ourUser = DiscordUtils.getUserFromJSON(client, event.user);

		client.heartbeat = event.heartbeat_interval;
		Discord4J.LOGGER.debug("Received heartbeat interval of {}.", client.heartbeat);

		startKeepalive();

		client.isReady = true;

		// I hope you like loops.
		for (GuildResponse guildResponse : event.guilds) {
			if (guildResponse.unavailable) { //Guild can't be reached, so we ignore it
				Discord4J.LOGGER.warn("Guild with id {} is unavailable, ignoring it. Is there an outage?", guildResponse.id);
				continue;
			}

			IGuild guild = DiscordUtils.getGuildFromJSON(client, guildResponse);
			if (guild != null)
				client.guildList.add(guild);
		}

		for (PrivateChannelResponse privateChannelResponse : event.private_channels) {
			PrivateChannel channel = (PrivateChannel) DiscordUtils.getPrivateChannelFromJSON(client, privateChannelResponse);
			client.privateChannels.add(channel);
		}

		for (ReadyEventResponse.ReadStateResponse readState : event.read_state) {
			Channel channel = (Channel) client.getChannelByID(readState.id);
			if (channel != null)
				channel.setLastReadMessageID(readState.last_message_id);
		}

		Discord4J.LOGGER.debug("Logged in as {} (ID {}).", client.ourUser.getName(), client.ourUser.getID());

		client.dispatcher.dispatch(new ReadyEvent());
	}

	private void messageCreate(JsonElement eventObject) {
		MessageResponse event = DiscordUtils.GSON.fromJson(eventObject, MessageResponse.class);
		boolean mentioned = event.mention_everyone || event.content.contains("<@"+client.ourUser.getID()+">");

		Channel channel = (Channel) client.getChannelByID(event.channel_id);

		if (null != channel) {
			IMessage message = DiscordUtils.getMessageFromJSON(client, channel, event);
			if (!channel.getMessages().contains(message)) {
				channel.addMessage(message);
				Discord4J.LOGGER.debug("Message from: {} ({}) in channel ID {}: {}", message.getAuthor().getName(),
						event.author.id, event.channel_id, event.content);

				if (event.content.contains("discord.gg/")) {
					String inviteCode = event.content.split("discord\\.gg/")[1].split(" ")[0];
					Discord4J.LOGGER.debug("Received invite code \"{}\"", inviteCode);
					client.dispatcher.dispatch(new InviteReceivedEvent(client.getInviteForCode(inviteCode), message));
				} else if (event.content.contains("discordapp.com/invite/")) {
					String inviteCode = event.content.split("discordapp\\.com/invite/")[1].split(" ")[0];
					Discord4J.LOGGER.debug("Received invite code \"{}\"", inviteCode);
					client.dispatcher.dispatch(new InviteReceivedEvent(client.getInviteForCode(inviteCode), message));
				}

				if (mentioned) {
					client.dispatcher.dispatch(new MentionEvent(message));
				}

				client.dispatcher.dispatch(new MessageReceivedEvent(message));
			}
		}
	}

	private void typingStart(JsonElement eventObject) {
		TypingEventResponse event = DiscordUtils.GSON.fromJson(eventObject, TypingEventResponse.class);

		User user;
		Channel channel = (Channel) client.getChannelByID(event.channel_id);
		if (channel != null) {
			if (channel.isPrivate()) {
				user = (User) ((IPrivateChannel) channel).getRecipient();
			} else {
				user = (User) channel.getGuild().getUserByID(event.user_id);
			}

			if (user != null) {
				client.dispatcher.dispatch(new TypingEvent(user, channel));
			}
		}
	}

	private void guildCreate(JsonElement eventObject) {
		GuildResponse event = DiscordUtils.GSON.fromJson(eventObject, GuildResponse.class);
		if (event.unavailable) { //Guild can't be reached, so we ignore it
			Discord4J.LOGGER.warn("Guild with id {} is unavailable, ignoring it. Is there an outage?", event.id);
			return;
		}

		Guild guild = (Guild) DiscordUtils.getGuildFromJSON(client, event);
		client.guildList.add(guild);
		client.dispatcher.dispatch(new GuildCreateEvent(guild));
		Discord4J.LOGGER.debug("New guild has been created/joined! \"{}\" with ID {}.", guild.getName(), guild.getID());
	}

	private void guildMemberAdd(JsonElement eventObject) {
		GuildMemberAddEventResponse event = DiscordUtils.GSON.fromJson(eventObject, GuildMemberAddEventResponse.class);
		String guildID = event.guild_id;
		Guild guild = (Guild) client.getGuildByID(guildID);
		if (guild != null) {
			User user = (User) DiscordUtils.getUserFromGuildMemberResponse(client, guild, new GuildResponse.MemberResponse(event.user, event.roles));
			guild.addUser(user);
			Discord4J.LOGGER.debug("User \"{}\" joined guild \"{}\".", user.getName(), guild.getName());
			client.dispatcher.dispatch(new UserJoinEvent(guild, user, DiscordUtils.convertFromTimestamp(event.joined_at)));
		}
	}

	private void guildMemberRemove(JsonElement eventObject) {
		GuildMemberRemoveEventResponse event = DiscordUtils.GSON.fromJson(eventObject, GuildMemberRemoveEventResponse.class);
		String guildID = event.guild_id;
		Guild guild = (Guild) client.getGuildByID(guildID);
		if (guild != null) {
			User user = (User) guild.getUserByID(event.user.id);
			if (user != null) {
				guild.getUsers().remove(user);
				Discord4J.LOGGER.debug("User \"{}\" has been removed from or left guild \"{}\".", user.getName(), guild.getName());
				client.dispatcher.dispatch(new UserLeaveEvent(guild, user));
			}
		}
	}

	private void guildMemberUpdate(JsonElement eventObject) {
		GuildMemberUpdateEventResponse event = DiscordUtils.GSON.fromJson(eventObject, GuildMemberUpdateEventResponse.class);
		Guild guild = (Guild) client.getGuildByID(event.guild_id);
		User user = (User) client.getUserByID(event.user.id);

		if (guild != null && user != null) {
			List<IRole> oldRoles = new ArrayList<>(user.getRolesForGuild(guild.getID()));
			user.getRolesForGuild(guild.getID()).clear();
			for (String role : event.roles)
				user.addRole(guild.getID(), guild.getRoleForID(role));

			user.addRole(guild.getID(), guild.getRoleForID(guild.getID())); //@everyone role

			client.dispatcher.dispatch(new UserRoleUpdateEvent(oldRoles, user.getRolesForGuild(guild.getID()), user));
		}
	}

	private void messageUpdate(JsonElement eventObject) {
		MessageResponse event = DiscordUtils.GSON.fromJson(eventObject, MessageResponse.class);
		String id = event.id;
		String channelID = event.channel_id;
		String content = event.content;

		Channel channel = (Channel) client.getChannelByID(channelID);
		if (channel == null)
			return;

		Message toUpdate = (Message) channel.getMessageByID(id);
		if (toUpdate != null
				&& !toUpdate.getAuthor().getID().equals(client.getOurUser().getID())
				&& !toUpdate.getContent().equals(content)) {
			IMessage oldMessage = new Message(client, toUpdate.getID(), toUpdate.getContent(), toUpdate.getAuthor(),
					toUpdate.getChannel(), toUpdate.getTimestamp(), toUpdate.getEditedTimestamp(),
					toUpdate.mentionsEveryone(), toUpdate.getRawMentions(), toUpdate.getAttachments());

			toUpdate = (Message) DiscordUtils.getMessageFromJSON(client, channel, event);

			client.dispatcher.dispatch(new MessageUpdateEvent(oldMessage, toUpdate));
		}
	}

	private void messageDelete(JsonElement eventObject) {
		MessageDeleteEventResponse event = DiscordUtils.GSON.fromJson(eventObject, MessageDeleteEventResponse.class);
		String id = event.id;
		String channelID = event.channel_id;
		Channel channel = (Channel) client.getChannelByID(channelID);

		if (channel != null) {
			IMessage message = channel.getMessageByID(id);
			if (message != null) {
				channel.getMessages().remove(message);
				Collections.sort(channel.getMessages(), MessageComparator.INSTANCE);
				client.dispatcher.dispatch(new MessageDeleteEvent(message));
			}
		}
	}

	private void presenceUpdate(JsonElement eventObject) {
		PresenceUpdateEventResponse event = DiscordUtils.GSON.fromJson(eventObject, PresenceUpdateEventResponse.class);
		Presences presences = Presences.valueOf(event.status.toUpperCase());
		String gameName = event.game == null ? null : event.game.name;
		Guild guild = (Guild) client.getGuildByID(event.guild_id);
		if (guild != null
				&& presences != null) {
			User user = (User) guild.getUserByID(event.user.id);
			if (user != null) {
				if (!user.getPresence().equals(presences)) {
					user.setPresence(presences);
					client.dispatcher.dispatch(new PresenceUpdateEvent(guild, user, user.getPresence(), presences));
					Discord4J.LOGGER.debug("User \"{}\" changed presence to {}", user.getName(), user.getPresence());
				}
				if (!user.getGame().equals(Optional.ofNullable(gameName))) {
					user.setGame(Optional.ofNullable(gameName));
					client.dispatcher.dispatch(new GameChangeEvent(guild, user, user.getGame(), Optional.ofNullable(gameName)));
					Discord4J.LOGGER.debug("User \"{}\" changed game to {}.", user.getName(), gameName);
				}
			}
		}
	}

	private void guildDelete(JsonElement eventObject) {
		GuildResponse event = DiscordUtils.GSON.fromJson(eventObject, GuildResponse.class);
		Guild guild = (Guild) client.getGuildByID(event.id);
		client.getGuilds().remove(guild);
		if (event.unavailable) { //Guild can't be reached
			Discord4J.LOGGER.warn("Guild with id {} is unavailable, is there an outage?", event.id);
			client.dispatcher.dispatch(new GuildUnavailableEvent(guild));
		} else {
			Discord4J.LOGGER.debug("You have been kicked from or left \"{}\"! :O", guild.getName());
			client.dispatcher.dispatch(new GuildLeaveEvent(guild));
		}
	}

	private void channelCreate(JsonElement eventObject) {
		boolean isPrivate = eventObject.getAsJsonObject().get("is_private").getAsBoolean();

		if (isPrivate) { // PM channel.
			PrivateChannelResponse event = DiscordUtils.GSON.fromJson(eventObject, PrivateChannelResponse.class);
			String id = event.id;
			boolean contained = false;
			for (IPrivateChannel privateChannel : client.privateChannels) {
				if (privateChannel.getID().equalsIgnoreCase(id))
					contained = true;
			}

			if (contained)
				return; // we already have this PM channel; no need to create another.

			client.privateChannels.add(DiscordUtils.getPrivateChannelFromJSON(client, event));

		} else { // Regular channel.
			ChannelResponse event = DiscordUtils.GSON.fromJson(eventObject, ChannelResponse.class);
			String type = event.type;
			Guild guild = (Guild) client.getGuildByID(event.guild_id);
			if (guild != null) {
				if (type.equalsIgnoreCase("text")) { //Text channel
					Channel channel = (Channel) DiscordUtils.getChannelFromJSON(client, guild, event);
					guild.addChannel(channel);
					client.dispatcher.dispatch(new ChannelCreateEvent(channel));
				} else if (type.equalsIgnoreCase("voice")) { //FIXME
					VoiceChannel channel = (VoiceChannel) DiscordUtils.getVoiceChannelFromJSON(client, guild, event);
					guild.addVoiceChannel(channel);
					client.dispatcher.dispatch(new VoiceChannelCreateEvent(channel));
				}
			}
		}
	}

	private void channelDelete(JsonElement eventObject) {
		ChannelResponse event = DiscordUtils.GSON.fromJson(eventObject, ChannelResponse.class);
		if (event.type.equalsIgnoreCase("text")) {
			Channel channel = (Channel) client.getChannelByID(event.id);
			if (channel != null) {
				channel.getGuild().getChannels().remove(channel);
				client.dispatcher.dispatch(new ChannelDeleteEvent(channel));
			}
		} else if (event.type.equalsIgnoreCase("voice")) { //FIXME
			VoiceChannel channel = (VoiceChannel) client.getVoiceChannelByID(event.id);
			if (channel != null) {
				channel.getGuild().getVoiceChannels().remove(channel);
				client.dispatcher.dispatch(new VoiceChannelDeleteEvent(channel));
			}
		}
	}

	private void userUpdate(JsonElement eventObject) {
		UserUpdateEventResponse event = DiscordUtils.GSON.fromJson(eventObject, UserUpdateEventResponse.class);
		User newUser = (User) client.getUserByID(event.id);
		if (newUser != null) {
			IUser oldUser = new User(client, newUser.getName(), newUser.getID(), newUser.getDiscriminator(), newUser.getAvatar(), newUser.getPresence());
			newUser = DiscordUtils.getUserFromJSON(client, event);
			client.dispatcher.dispatch(new UserUpdateEvent(oldUser, newUser));
		}
	}

	private void channelUpdate(JsonElement eventObject) {
		ChannelUpdateEventResponse event = DiscordUtils.GSON.fromJson(eventObject, ChannelUpdateEventResponse.class);
		if (!event.is_private) {
			if (event.type.equalsIgnoreCase("text")) {
				Channel toUpdate = (Channel) client.getChannelByID(event.id);
				if (toUpdate != null) {
					Channel oldChannel = new Channel(client, toUpdate.getName(),
							toUpdate.getID(), toUpdate.getGuild(), toUpdate.getTopic(), toUpdate.getPosition(),
							toUpdate.getMessages(), toUpdate.getRoleOverrides(), toUpdate.getUserOverrides());
					oldChannel.setLastReadMessageID(toUpdate.getLastReadMessageID());

					toUpdate = (Channel) DiscordUtils.getChannelFromJSON(client, toUpdate.getGuild(), event);

					client.getDispatcher().dispatch(new ChannelUpdateEvent(oldChannel, toUpdate));
				}
			} else if (event.type.equalsIgnoreCase("voice")) { //FIXME
				VoiceChannel toUpdate = (VoiceChannel) client.getVoiceChannelByID(event.id);
				if (toUpdate != null) {
					VoiceChannel oldChannel = new VoiceChannel(client, toUpdate.getName(),
							toUpdate.getID(), toUpdate.getGuild(), toUpdate.getTopic(), toUpdate.getPosition(),
							toUpdate.getMessages(), toUpdate.getRoleOverrides(), toUpdate.getUserOverrides());

					toUpdate = (VoiceChannel) DiscordUtils.getVoiceChannelFromJSON(client, toUpdate.getGuild(), event);

					client.getDispatcher().dispatch(new VoiceChannelUpdateEvent(oldChannel, toUpdate));
				}
			}
		}
	}

	private void messageAck(JsonElement eventObject) {
		MessageAcknowledgedEventResponse event = DiscordUtils.GSON.fromJson(eventObject, MessageAcknowledgedEventResponse.class);
		IChannel channelAck = client.getChannelByID(event.channel_id);
		if (channelAck != null) {
			IMessage messageAck = channelAck.getMessageByID(event.message_id);
			if (messageAck != null)
				client.getDispatcher().dispatch(new MessageAcknowledgedEvent(messageAck));
		}
	}

	private void guildMembersChunk(JsonElement eventObject) {
		GuildMemberChunkEventResponse event = DiscordUtils.GSON.fromJson(eventObject, GuildMemberChunkEventResponse.class);
		Guild guildToUpdate = (Guild) client.getGuildByID(event.guild_id);
		if (guildToUpdate == null) {
			Discord4J.LOGGER.warn("Can't receive guild members chunk for guild id {}, the guild is null!", event.guild_id);
			return;
		}

		for (GuildResponse.MemberResponse member : event.members) {
			guildToUpdate.addUser(DiscordUtils.getUserFromGuildMemberResponse(client, guildToUpdate, member));
		}
	}

	private void guildUpdate(JsonElement eventObject) {
		GuildResponse guildResponse = DiscordUtils.GSON.fromJson(eventObject, GuildResponse.class);
		Guild toUpdate = (Guild) client.getGuildByID(guildResponse.id);

		if (toUpdate != null) {
			Guild oldGuild = new Guild(client, toUpdate.getName(), toUpdate.getID(), toUpdate.getIcon(),
					toUpdate.getOwnerID(), toUpdate.getAFKChannel() == null ? null : toUpdate.getAFKChannel().getID(),
					toUpdate.getAFKTimeout(), toUpdate.getRegion().getID(), toUpdate.getRoles(), toUpdate.getChannels(), toUpdate.getVoiceChannels(),
					toUpdate.getUsers());

			toUpdate = (Guild) DiscordUtils.getGuildFromJSON(client, guildResponse);

			if (!toUpdate.getOwnerID().equals(oldGuild.getOwnerID())) {
				client.dispatcher.dispatch(new GuildTransferOwnershipEvent(oldGuild.getOwner(), toUpdate.getOwner(), toUpdate));
			} else {
				client.dispatcher.dispatch(new GuildUpdateEvent(oldGuild, toUpdate));
			}
		}
	}

	private void guildRoleCreate(JsonElement eventObject) {
		GuildRoleEventResponse event = DiscordUtils.GSON.fromJson(eventObject, GuildRoleEventResponse.class);
		IGuild guild = client.getGuildByID(event.guild_id);
		if (guild != null) {
			IRole role = DiscordUtils.getRoleFromJSON(guild, event.role);
			((Guild) guild).addRole(role);
			client.dispatcher.dispatch(new RoleCreateEvent(role, guild));
		}
	}

	private void guildRoleUpdate(JsonElement eventObject) {
		GuildRoleEventResponse event = DiscordUtils.GSON.fromJson(eventObject, GuildRoleEventResponse.class);
		IGuild guild = client.getGuildByID(event.guild_id);
		if (guild != null) {
			IRole toUpdate = guild.getRoleForID(event.role.id);
			if (toUpdate != null) {
				IRole oldRole = new Role(toUpdate.getPosition(),
						Permissions.generatePermissionsNumber(toUpdate.getPermissions()), toUpdate.getName(),
						toUpdate.isManaged(), toUpdate.getID(), toUpdate.isHoisted(), toUpdate.getColor().getRGB(), guild);
				toUpdate = DiscordUtils.getRoleFromJSON(guild, event.role);
				client.dispatcher.dispatch(new RoleUpdateEvent(oldRole, toUpdate, guild));
			}
		}
	}

	private void guildRoleDelete(JsonElement eventObject) {
		GuildRoleDeleteEventResponse event = DiscordUtils.GSON.fromJson(eventObject, GuildRoleDeleteEventResponse.class);
		IGuild guild = client.getGuildByID(event.guild_id);
		if (guild != null) {
			IRole role = guild.getRoleForID(event.role_id);
			if (role != null) {
				guild.getRoles().remove(role);
				client.dispatcher.dispatch(new RoleDeleteEvent(role, guild));
			}
		}
	}

	private void guildBanAdd(JsonElement eventObject) {
		GuildBanEventResponse event = DiscordUtils.GSON.fromJson(eventObject, GuildBanEventResponse.class);
		IGuild guild = client.getGuildByID(event.guild_id);
		if (guild != null) {
			IUser user = DiscordUtils.getUserFromJSON(client, event.user);
			if (client.getUserByID(user.getID()) != null)
				guild.getUsers().remove(user);

			client.dispatcher.dispatch(new UserBanEvent(user, guild));
		}
	}

	private void guildBanRemove(JsonElement eventObject) {
		GuildBanEventResponse event = DiscordUtils.GSON.fromJson(eventObject, GuildBanEventResponse.class);
		IGuild guild = client.getGuildByID(event.guild_id);
		if (guild != null) {
			IUser user = DiscordUtils.getUserFromJSON(client, event.user);

			client.dispatcher.dispatch(new UserPardonEvent(user, guild));
		}
	}

	@Override
	public void onMessage(ByteBuffer bytes) {
		//Converts binary data to readable string data
		try {
			InflaterInputStream inputStream = new InflaterInputStream(new ByteArrayInputStream(bytes.array()));
			BufferedReader reader = new BufferedReader(new InputStreamReader(inputStream));

			StringBuilder sb = new StringBuilder();
			String read;
			while ((read = reader.readLine()) != null) {
				sb.append(read);
			}

			String data = sb.toString();
			reader.close();
			inputStream.close();

			onMessage(data);
		} catch (IOException e) {
			e.printStackTrace();
		}
	}

	@Override
	public void onClose(int i, String s, boolean b) {

	}

	@Override
	public void onError(Exception e) {
		e.printStackTrace();
	}

	@Override
	public void onWebsocketPing(WebSocket conn, Framedata f) {
		Discord4J.LOGGER.debug("Received ping, sending pong...");
		super.onWebsocketPing(conn, f);
	}
	
	@Override
	public void onWebsocketPong(WebSocket conn, Framedata f) {
		super.onWebsocketPong(conn, f);
		if (!sentPing) {
			Discord4J.LOGGER.warn("Received pong without sending ping! Is the websocket out of sync?");
		} else {
			Discord4J.LOGGER.debug("Received pong... Response time is {}ms", pingResponseTime = System.currentTimeMillis()-lastPingSent);
			sentPing = false;
			missedPingCount = 0;
		}
	}
	
	/**
	 * Sends a PING frame to the receiving websocket.
	 */
	public synchronized void sendPing() {
		FramedataImpl1 frame = new FramedataImpl1(Framedata.Opcode.PING);
		frame.setFin(true);
		getConnection().sendFrame(frame);
	}
	
	@Override
	public void send(String text) throws NotYetConnectedException {
		try {
			super.send(text);
		} catch (WebsocketNotConnectedException e) {
			Discord4J.LOGGER.warn("Websocket unexpectedly lost connection!");
			disconnect(DiscordDisconnectedEvent.Reason.UNKNOWN);
		}
	}
	
	/**
	 * Gets the most recent ping response time by discord.
	 * 
	 * @return The response time (in ms).
	 */
	public long getResponseTime() {
		return pingResponseTime;
	}
}<|MERGE_RESOLUTION|>--- conflicted
+++ resolved
@@ -60,13 +60,8 @@
 	static {
 		headers.put("Accept-Encoding", "gzip");
 	}
-<<<<<<< HEAD
-	
+
 	public DiscordWS(DiscordClientImpl client, URI serverURI, long timeoutTime, int maxMissedPingCount) {
-=======
-
-	public DiscordWS(DiscordClientImpl client, URI serverURI) {
->>>>>>> 63044a48
 		super(serverURI, new Draft_10(), headers, 0); //Same as super(serverURI) but I added custom headers
 //		super(serverURI);
 		this.client = client;
@@ -106,7 +101,7 @@
 			Discord4J.LOGGER.error("Use the login() method to set your token first!");
 			return;
 		}
-		
+
 		Runnable pingPong = () -> {
 			if (sentPing) {
 				if (missedPingCount > maxMissedPingCount && maxMissedPingCount > 0) {
@@ -745,7 +740,7 @@
 		Discord4J.LOGGER.debug("Received ping, sending pong...");
 		super.onWebsocketPing(conn, f);
 	}
-	
+
 	@Override
 	public void onWebsocketPong(WebSocket conn, Framedata f) {
 		super.onWebsocketPong(conn, f);
@@ -757,7 +752,7 @@
 			missedPingCount = 0;
 		}
 	}
-	
+
 	/**
 	 * Sends a PING frame to the receiving websocket.
 	 */
@@ -766,7 +761,7 @@
 		frame.setFin(true);
 		getConnection().sendFrame(frame);
 	}
-	
+
 	@Override
 	public void send(String text) throws NotYetConnectedException {
 		try {
@@ -776,10 +771,10 @@
 			disconnect(DiscordDisconnectedEvent.Reason.UNKNOWN);
 		}
 	}
-	
+
 	/**
 	 * Gets the most recent ping response time by discord.
-	 * 
+	 *
 	 * @return The response time (in ms).
 	 */
 	public long getResponseTime() {
