/*
 * This file is part of Discord4J.
 *
 * Discord4J is free software: you can redistribute it and/or modify
 * it under the terms of the GNU Lesser General Public License as published by
 * the Free Software Foundation, either version 3 of the License, or
 * (at your option) any later version.
 *
 * Discord4J is distributed in the hope that it will be useful,
 * but WITHOUT ANY WARRANTY; without even the implied warranty of
 * MERCHANTABILITY or FITNESS FOR A PARTICULAR PURPOSE.  See the
 * GNU Lesser General Public License for more details.
 *
 * You should have received a copy of the GNU Lesser General Public License
 * along with Discord4J.  If not, see <http://www.gnu.org/licenses/>.
 */
package discord4j.core.object.entity;

import discord4j.common.store.action.read.ReadActions;
import discord4j.common.util.Snowflake;
import discord4j.core.GatewayDiscordClient;
import discord4j.core.object.*;
import discord4j.core.object.audit.AuditLogPart;
import discord4j.core.object.automod.AutoModRule;
import discord4j.core.object.entity.channel.*;
import discord4j.core.object.presence.Presence;
import discord4j.core.retriever.EntityRetrievalStrategy;
import discord4j.core.spec.*;
import discord4j.core.spec.legacy.*;
import discord4j.core.util.EntityUtil;
import discord4j.core.util.ImageUtil;
import discord4j.core.util.OrderUtil;
import discord4j.discordjson.json.AuditLogData;
import discord4j.discordjson.json.AuditLogEntryData;
import discord4j.discordjson.json.GuildData;
import discord4j.discordjson.json.NicknameModifyData;
import discord4j.discordjson.possible.Possible;
import discord4j.rest.util.Image;
import discord4j.rest.util.PaginationUtil;
import discord4j.voice.VoiceConnection;
import reactor.core.publisher.Flux;
import reactor.core.publisher.Mono;
import reactor.util.annotation.Nullable;

import java.time.Instant;
import java.time.format.DateTimeFormatter;
import java.time.format.DateTimeParseException;
import java.util.*;
import java.util.function.Consumer;
import java.util.function.Function;
import java.util.function.ToLongFunction;
import java.util.stream.Collectors;

/**
 * A Discord guild.
 *
 * @see <a href="https://discord.com/developers/docs/resources/guild">Guild Resource</a>
 */
public final class Guild implements Entity {

    /** The default value for the maximum number of presences. **/
    private static final int DEFAULT_MAX_PRESENCES = 25000;

    /** The path for guild icon image URLs. */
    private static final String ICON_IMAGE_PATH = "icons/%s/%s";

    /** The path for guild splash image URLs. */
    private static final String SPLASH_IMAGE_PATH = "splashes/%s/%s";

    /** The path for guild discovery splash image URLs. */
    private static final String DISCOVERY_SPLASH_IMAGE_PATH = "discovery-splashes/%s/%s";

    /** The path for guild banner image URLs. */
    private static final String BANNER_IMAGE_PATH = "banners/%s/%s";

    /** The gateway associated to this object. */
    private final GatewayDiscordClient gateway;

    /** The raw data as represented by Discord. */
    private final GuildData data;

    /**
     * Constructs a {@code Guild} with an associated {@link GatewayDiscordClient} and Discord data.
     *
     * @param gateway The {@link GatewayDiscordClient} associated to this object, must be non-null.
     * @param data The raw data as represented by Discord, must be non-null.
     */
    public Guild(final GatewayDiscordClient gateway, final GuildData data) {
        this.gateway = Objects.requireNonNull(gateway);
        this.data = Objects.requireNonNull(data);
    }

    @Override
    public GatewayDiscordClient getClient() {
        return gateway;
    }

    @Override
    public Snowflake getId() {
        return Snowflake.of(data.id());
    }

    /**
     * Gets the data of the guild.
     *
     * @return The data of the guild.
     */
    public GuildData getData() {
        return data;
    }

    /**
     * Gets the guild name.
     *
     * @return The guild name.
     */
    public String getName() {
        return data.name();
    }

    /**
     * Gets the icon URL of the guild, if present.
     *
     * @param format The format for the URL.
     * @return The icon URL of the guild, if present.
     */
    public Optional<String> getIconUrl(final Image.Format format) {
        return data.icon()
                .map(icon -> ImageUtil.getUrl(String.format(ICON_IMAGE_PATH, getId().asString(), icon), format));
    }

    /**
     * Gets the icon of the guild.
     *
     * @param format The format in which to get the image.
     * @return A {@link Mono} where, upon successful completion, emits the {@link Image icon} of the guild. If an
     * error is received, it is emitted through the {@code Mono}.
     */
    public Mono<Image> getIcon(final Image.Format format) {
        return Mono.justOrEmpty(getIconUrl(format)).flatMap(Image::ofUrl);
    }

    /**
     * Gets the splash URL of the guild, if present.
     *
     * @param format The format for the URL.
     * @return The splash URL of the guild, if present.
     */
    public Optional<String> getSplashUrl(final Image.Format format) {
        return data.splash()
                .map(splash -> ImageUtil.getUrl(String.format(SPLASH_IMAGE_PATH, getId().asString(), splash), format));
    }

    /**
     * Gets the splash of the guild.
     *
     * @param format The format in which to get the image.
     * @return A {@link Mono} where, upon successful completion, emits the {@link Image splash} of the guild. If an
     * error is received, it is emitted through the {@code Mono}.
     */
    public Mono<Image> getSplash(final Image.Format format) {
        return Mono.justOrEmpty(getSplashUrl(format)).flatMap(Image::ofUrl);
    }

    /**
     * Gets the discovery splash URL of the guild, if present.
     *
     * @param format The format for the URL.
     * @return The discovery splash URL of the guild, if present.
     */
    public Optional<String> getDiscoverySplashUrl(final Image.Format format) {
        return data.discoverySplash()
                .map(splash -> ImageUtil.getUrl(String.format(DISCOVERY_SPLASH_IMAGE_PATH, getId().asString(),
                        splash), format));
    }

    /**
     * Gets the discovery splash of the guild.
     *
     * @param format The format in which to get the image.
     * @return A {@link Mono} where, upon successful completion, emits the {@link Image discovery splash} of the guild.
     * If an error is received, it is emitted through the {@code Mono}.
     */
    public Mono<Image> getDiscoverySplash(final Image.Format format) {
        return Mono.justOrEmpty(getDiscoverySplashUrl(format)).flatMap(Image::ofUrl);
    }

    /**
     * Gets the banner URL of the guild, if present.
     *
     * @param format The format for the URL.
     * @return The banner URL of the guild, if present.
     */
    public Optional<String> getBannerUrl(final Image.Format format) {
        return data.banner()
                .map(splash -> ImageUtil.getUrl(String.format(BANNER_IMAGE_PATH, getId().asString(), splash), format));
    }

    /**
     * Gets the banner of the guild.
     *
     * @param format The format in which to get the image.
     * @return A {@link Mono} where, upon successful completion, emits the {@link Image banner} of the guild. If an
     * error is received, it is emitted through the {@code Mono}.
     */
    public Mono<Image> getBanner(final Image.Format format) {
        return Mono.justOrEmpty(getBannerUrl(format)).flatMap(Image::ofUrl);
    }

    /**
     * Gets the ID of the owner of the guild.
     *
     * @return The ID of the owner of the guild.
     */
    public Snowflake getOwnerId() {
        return Snowflake.of(data.ownerId());
    }

    /**
     * Requests to retrieve the owner of the guild.
     *
     * @return A {@link Mono} where, upon successful completion, emits the {@link Member owner} of the guild. If an
     * error is received, it is emitted through the {@code Mono}.
     */
    public Mono<Member> getOwner() {
        return gateway.getMemberById(getId(), getOwnerId());
    }

    /**
     * Gets the voice region ID for the guild.
     *
     * @return The voice region ID for the guild.
     * @deprecated Voice region are now specific to voice channels. Use {@code VoiceChannel#getRtcRegion} instead.
     */
    @Deprecated
    public Region.Id getRegionId() {
        return Region.Id.of(Possible.flatOpt(data.region()).orElse(null));
    }

    /**
     * Requests to retrieve the voice region for the guild.
     *
     * @return A {@link Mono} where, upon successful completion, emits the voice {@link Region region} for the guild. If
     * an error is received, it is emitted through the {@code Mono}.
     * @deprecated Voice regions are now specific to voice channels. Use {@code VoiceChannel#getRtcRegion} instead.
     */
    @Deprecated
    public Mono<Region> getRegion() {
        return getRegions().filter(response -> response.getId().equals(getRegionId().getValue())).single();
    }

    /**
     * Requests to retrieve the voice regions for the guild.
     *
     * @return A {@link Flux} that continually emits the guild's {@link Region voice regions}. If an error is received,
     * it is emitted through the {@code Flux}.
     */
    public Flux<Region> getRegions() {
        return gateway.getRestClient().getGuildService()
                .getGuildVoiceRegions(getId().asLong())
                .map(data -> new Region(gateway, data));
    }

    /**
     * Gets the ID of the AFK channel, if present.
     *
     * @return The ID of the AFK channel, if present.
     */
    public Optional<Snowflake> getAfkChannelId() {
        return data.afkChannelId().map(Snowflake::of);
    }

    /**
     * Requests to retrieve the AFK channel, if present.
     *
     * @return A {@link Mono} where, upon successful completion, emits the AFK {@link VoiceChannel channel}, if present.
     * If an error is received, it is emitted through the {@code Mono}.
     */
    public Mono<VoiceChannel> getAfkChannel() {
        return Mono.justOrEmpty(getAfkChannelId()).flatMap(gateway::getChannelById).cast(VoiceChannel.class);
    }

    /**
     * Requests to retrieve the AFK channel, if present, using the given retrieval strategy.
     *
     * @param retrievalStrategy the strategy to use to get the AFK channel
     * @return A {@link Mono} where, upon successful completion, emits the AFK {@link VoiceChannel channel}, if present.
     * If an error is received, it is emitted through the {@code Mono}.
     */
    public Mono<VoiceChannel> getAfkChannel(EntityRetrievalStrategy retrievalStrategy) {
        return Mono.justOrEmpty(getAfkChannelId())
                .flatMap(id -> gateway.withRetrievalStrategy(retrievalStrategy).getChannelById(id))
                .cast(VoiceChannel.class);
    }

    /**
     * Gets the AFK timeout in seconds.
     *
     * @return The AFK timeout in seconds.
     */
    public int getAfkTimeout() {
        return data.afkTimeout();
    }

    /**
     * Gets the Premium Tier (Server Boost level) for the guild.
     *
     * @return The Premium Tier (Server Boost level) for the guild.
     */
    public PremiumTier getPremiumTier() {
        return PremiumTier.of(data.premiumTier());
    }

    /**
     * Gets the number of boosts this server currently has, if present.
     *
     * @return The number of boosts this server currently has, if present.
     */
    public OptionalInt getPremiumSubscriptionCount() {
        return data.premiumSubscriptionCount().toOptional()
                .map(OptionalInt::of)
                .orElse(OptionalInt.empty());
    }

    /**
     * Gets the preferred locale of a Community guild used in server discovery and notices from Discord; defaults to
     * "en-US".
     *
     * @return The preferred locale of a Community guild used in server discovery and notices from Discord; defaults
     * to "en-US".
     */
    public Locale getPreferredLocale() {
        return new Locale.Builder().setLanguageTag(data.preferredLocale()).build();
    }

    /**
     * Gets the level of verification required for the guild.
     *
     * @return The level of verification required for the guild.
     */
    public VerificationLevel getVerificationLevel() {
        return VerificationLevel.of(data.verificationLevel());
    }

    /**
     * Gets the default message notification level..
     *
     * @return The default message notification level.
     */
    public NotificationLevel getNotificationLevel() {
        return NotificationLevel.of(data.defaultMessageNotifications());
    }

    /**
     * Gets the default explicit content filter level.
     *
     * @return The default explicit content filter level.
     */
    public ContentFilterLevel getContentFilterLevel() {
        return ContentFilterLevel.of(data.explicitContentFilter());
    }

    /**
     * Gets the guild's roles' IDs.
     *
     * @return The guild's roles' IDs.
     */
    public Set<Snowflake> getRoleIds() {
        return data.roles().stream().map(Snowflake::of).collect(Collectors.toSet());
    }

    /**
     * Requests to retrieve the guild's roles.
     * <p>
     * The order of items emitted by the returned {@code Flux} is unspecified. Use {@link OrderUtil#orderRoles(Flux)}
     * to consistently order roles.
     *
     * @return A {@link Flux} that continually emits the guild's {@link Role roles}. If an error is received, it is
     * emitted through the {@code Flux}.
     */
    public Flux<Role> getRoles() {
        return gateway.getGuildRoles(getId());
    }

    /**
     * Requests to retrieve the guild's roles, using the given retrieval strategy.
     * <p>
     * The order of items emitted by the returned {@code Flux} is unspecified. Use {@link OrderUtil#orderRoles(Flux)}
     * to consistently order roles.
     *
     * @param retrievalStrategy the strategy to use to get the roles
     * @return A {@link Flux} that continually emits the guild's {@link Role roles}. If an error is received, it is
     * emitted through the {@code Flux}.
     */
    public Flux<Role> getRoles(EntityRetrievalStrategy retrievalStrategy) {
        return gateway.withRetrievalStrategy(retrievalStrategy).getGuildRoles(getId());
    }

    /**
     * Requests to retrieve the role as represented by the supplied ID.
     *
     * @param id The ID of the role.
     * @return A {@link Mono} where, upon successful completion, emits the {@link Role} as represented by the supplied
     * ID. If an error is received, it is emitted through the {@code Mono}.
     */
    public Mono<Role> getRoleById(final Snowflake id) {
        return gateway.getRoleById(getId(), id);
    }

    /**
     * Requests to retrieve the role as represented by the supplied ID, using the given retrieval strategy.
     *
     * @param id The ID of the role.
     * @param retrievalStrategy the strategy to use to get the role
     * @return A {@link Mono} where, upon successful completion, emits the {@link Role} as represented by the supplied
     * ID. If an error is received, it is emitted through the {@code Mono}.
     */
    public Mono<Role> getRoleById(final Snowflake id, EntityRetrievalStrategy retrievalStrategy) {
        return gateway.withRetrievalStrategy(retrievalStrategy).getRoleById(getId(), id);
    }

    /**
     * Requests to retrieve the guild's @everyone {@link Role}.
     *
     * @return A {@link Mono} where, upon successful completion, emits the @everyone {@link Role}, if
     * present. If an error is received, it is emitted through the {@code Mono}.
     */
    public Mono<Role> getEveryoneRole() {
        return gateway.getRoleById(getId(), getId());
    }

    /**
     * Requests to retrieve the guild's @everyone {@link Role}, using the given retrieval strategy.
     *
     * @param retrievalStrategy the strategy to use to get the everyone role
     * @return A {@link Mono} where, upon successful completion, emits the @everyone {@link Role}, if
     * present. If an error is received, it is emitted through the {@code Mono}.
     */
    public Mono<Role> getEveryoneRole(EntityRetrievalStrategy retrievalStrategy) {
        return gateway.withRetrievalStrategy(retrievalStrategy).getRoleById(getId(), getId());
    }

    /**
     * Gets the guild's sticker's IDs.
     *
     * @return The guild's sticker's IDs.
     */
    public Set<Snowflake> getStickerIds() {
        return data.stickers().toOptional().map(ids -> ids.stream().map(Snowflake::of).collect(Collectors.toSet())).orElse(Collections.emptySet());
    }

    /**
     * Requests to retrieve the guild's stickers.
     *
     * @return A {@link Flux} that continually emits guild's {@link GuildSticker stickers}. If an error is received, it is
     * emitted through the {@code Flux}.
     */
    public Flux<GuildSticker> getStickers() {
        return gateway.getGuildStickers(getId());
    }

    /**
     * Gets the guild's emoji's IDs.
     *
     * @return The guild's emoji's IDs.
     */
    public Set<Snowflake> getEmojiIds() {
        return data.emojis().stream().map(Snowflake::of).collect(Collectors.toSet());
    }

    /**
     * Requests to retrieve the guild's stickers, using the given retrieval strategy.
     *
     * @param retrievalStrategy the strategy to use to get the stickers
     * @return A {@link Flux} that continually emits guild's {@link GuildSticker stickers}. If an error is received, it is
     * emitted through the {@code Flux}.
     */
    public Flux<GuildSticker> getStickers(EntityRetrievalStrategy retrievalStrategy) {
        return gateway.withRetrievalStrategy(retrievalStrategy).getGuildStickers(getId());
    }

    /**
     * Requests to retrieve the guild sticker as represented by the supplied ID.
     *
     * @param id The ID of the guild sticker.
     * @return A {@link Mono} where, upon successful completion, emits the {@link GuildSticker} as represented by the
     * supplied ID. If an error is received, it is emitted through the {@code Mono}.
     */
    public Mono<GuildSticker> getGuildStickerById(final Snowflake id) {
        return gateway.getGuildStickerById(getId(), id);
    }

    /**
     * Requests to retrieve the guild sticker as represented by the supplied ID, using the given retrieval strategy.
     *
     * @param id The ID of the guild sticker.
     * @param retrievalStrategy the strategy to use to get the guild sticker
     * @return A {@link Mono} where, upon successful completion, emits the {@link GuildSticker} as represented by the
     * supplied ID. If an error is received, it is emitted through the {@code Mono}.
     */
    public Mono<GuildSticker> getGuildStickerById(final Snowflake id, EntityRetrievalStrategy retrievalStrategy) {
        return gateway.withRetrievalStrategy(retrievalStrategy).getGuildStickerById(getId(), id);
    }

    /**
     * Requests to retrieve the guild's emojis.
     *
     * @return A {@link Flux} that continually emits guild's {@link GuildEmoji emojis}. If an error is received, it is
     * emitted through the {@code Flux}.
     */
    public Flux<GuildEmoji> getEmojis() {
        return gateway.getGuildEmojis(getId());
    }

    /**
     * Requests to retrieve the guild's emojis, using the given retrieval strategy.
     *
     * @param retrievalStrategy the strategy to use to get the emojis
     * @return A {@link Flux} that continually emits guild's {@link GuildEmoji emojis}. If an error is received, it is
     * emitted through the {@code Flux}.
     */
    public Flux<GuildEmoji> getEmojis(EntityRetrievalStrategy retrievalStrategy) {
        return gateway.withRetrievalStrategy(retrievalStrategy).getGuildEmojis(getId());
    }

    /**
     * Requests to retrieve the guild emoji as represented by the supplied ID.
     *
     * @param id The ID of the guild emoji.
     * @return A {@link Mono} where, upon successful completion, emits the {@link GuildEmoji} as represented by the
     * supplied ID. If an error is received, it is emitted through the {@code Mono}.
     */
    public Mono<GuildEmoji> getGuildEmojiById(final Snowflake id) {
        return gateway.getGuildEmojiById(getId(), id);
    }

    /**
     * Requests to retrieve the guild emoji as represented by the supplied ID, using the given retrieval strategy.
     *
     * @param id The ID of the guild emoji.
     * @param retrievalStrategy the strategy to use to get the guild emoji
     * @return A {@link Mono} where, upon successful completion, emits the {@link GuildEmoji} as represented by the
     * supplied ID. If an error is received, it is emitted through the {@code Mono}.
     */
    public Mono<GuildEmoji> getGuildEmojiById(final Snowflake id, EntityRetrievalStrategy retrievalStrategy) {
        return gateway.withRetrievalStrategy(retrievalStrategy).getGuildEmojiById(getId(), id);
    }

    /**
     * Gets the enabled guild features.
     * <br>
     * You can see the available
     * <a href="https://discord.com/developers/docs/resources/guild#guild-object-guild-features">guild features</a>
     *
     * @return The enabled guild features.
     */
    public Set<String> getFeatures() {
        return new HashSet<>(data.features());
    }

    /**
     * Gets the required MFA level for the guild.
     *
     * @return The required MFA level for the guild.
     */
    public MfaLevel getMfaLevel() {
        return MfaLevel.of(data.mfaLevel());
    }

    /**
     * Gets the application ID of the guild creator if it is bot-created.
     *
     * @return The application ID of the guild creator if it is bot-created.
     */
    public Optional<Snowflake> getApplicationId() {
        return data.applicationId().map(Snowflake::of);
    }

    /**
     * Gets whether or not the server widget is enabled.
     *
     * @return Whether or not the server widget is enabled.
     */
    public boolean isWidgetEnabled() {
        return data.widgetEnabled().toOptional().orElse(false);
    }

    /**
     * Gets the channel ID that the widget will generate an invite to, if present.
     *
     * @return The channel ID that the widget will generate an invite to, if present.
     */
    public Optional<Snowflake> getWidgetChannelId() {
        return Possible.flatOpt(data.widgetChannelId()).map(Snowflake::of);
    }

    /**
     * Requests to retrieve the channel for the server widget, if present.
     *
     * @return A {@link Mono} where, upon successful completion, emits the {@link GuildChannel channel} for the server
     * widget, if present. If an error is received, it is emitted through the {@code Mono}.
     */
    public Mono<GuildChannel> getWidgetChannel() {
        return Mono.justOrEmpty(getWidgetChannelId()).flatMap(gateway::getChannelById).cast(GuildChannel.class);
    }

    /**
     * Requests to retrieve the channel for the server widget, if present, using the given retrieval strategy.
     *
     * @param retrievalStrategy the strategy to use to get the widget channel
     * @return A {@link Mono} where, upon successful completion, emits the {@link GuildChannel channel} for the server
     * widget, if present. If an error is received, it is emitted through the {@code Mono}.
     */
    public Mono<GuildChannel> getWidgetChannel(EntityRetrievalStrategy retrievalStrategy) {
        return Mono.justOrEmpty(getWidgetChannelId())
                .flatMap(id -> gateway.withRetrievalStrategy(retrievalStrategy).getChannelById(id))
                .cast(GuildChannel.class);
    }

    /**
     * Gets the ID of the channel where guild notices such as welcome messages and boost events are posted, if present.
     *
     * @return The ID of the channel where guild notices such as welcome messages and boost events are posted, if
     * present.
     */
    public Optional<Snowflake> getSystemChannelId() {
        return data.systemChannelId().map(Snowflake::of);
    }

    /**
     * Requests to retrieve the channel to which system messages are sent, if present.
     *
     * @return A {@link Mono} where, upon successful completion, emits the {@link TextChannel channel} to which system
     * messages are sent, if present. If an error is received, it is emitted through the {@code Mono}.
     */
    public Mono<TextChannel> getSystemChannel() {
        return Mono.justOrEmpty(getSystemChannelId()).flatMap(gateway::getChannelById).cast(TextChannel.class);
    }

    /**
     * Requests to retrieve the channel to which system messages are sent, if present, using the given retrieval
     * strategy.
     *
     * @param retrievalStrategy the strategy to use to get the system channel
     * @return A {@link Mono} where, upon successful completion, emits the {@link TextChannel channel} to which system
     * messages are sent, if present. If an error is received, it is emitted through the {@code Mono}.
     */
    public Mono<TextChannel> getSystemChannel(EntityRetrievalStrategy retrievalStrategy) {
        return Mono.justOrEmpty(getSystemChannelId())
                .flatMap(id -> gateway.withRetrievalStrategy(retrievalStrategy).getChannelById(id))
                .cast(TextChannel.class);
    }

    /**
     * Returns the flags of the system {@link TextChannel channel}.
     *
     * @return A {@code EnumSet} with the flags of the system {@link TextChannel channel}.
     */
    public EnumSet<SystemChannelFlag> getSystemChannelFlags() {
        return SystemChannelFlag.of(data.systemChannelFlags().orElse(0));
    }

    /**
     * Gets the id of the channel where Community guilds display rules and/or guidelines, if present.
     *
     * @return The id of the channel where Community guilds display rules and/or guidelines, if present.
     */
    public Optional<Snowflake> getRulesChannelId() {
        return data.rulesChannelId().map(Snowflake::of);
    }

    /**
     * Requests to retrieve the channel where Community guilds display rules and/or guidelines, if present.
     *
     * @return A {@link Mono} where, upon successful completion, emits the {@link TextChannel channel} where Community
     * guilds display rules and/or guidelines, if present. If an error is received, it is emitted through the {@code
     * Mono}.
     */
    public Mono<TextChannel> getRulesChannel() {
        return Mono.justOrEmpty(getRulesChannelId()).flatMap(gateway::getChannelById).cast(TextChannel.class);
    }

    /**
     * Requests to retrieve the channel where Community guilds display rules and/or guidelines, if present, using
     * the given retrieval strategy.
     *
     * @param retrievalStrategy the strategy to use to get the rules channel
     * @return A {@link Mono} where, upon successful completion, emits the {@link TextChannel channel} where Community
     * guilds
     * display rules and/or guidelines, if present. If an error is received, it is emitted through the {@code Mono}.
     */
    public Mono<TextChannel> getRulesChannel(EntityRetrievalStrategy retrievalStrategy) {
        return Mono.justOrEmpty(getRulesChannelId())
                .flatMap(id -> gateway.withRetrievalStrategy(retrievalStrategy).getChannelById(id))
                .cast(TextChannel.class);
    }

    /**
     * Gets the id of the channel where admins and moderators of Community guilds receive notices from Discord, if
     * present.
     *
     * @return The id of the channel where admins and moderators of Community guilds receive notices from Discord, if
     * present.
     */
    public Optional<Snowflake> getPublicUpdatesChannelId() {
        return data.publicUpdatesChannelId().map(Snowflake::of);
    }

    /**
     * Requests to retrieve the channel where admins and moderators of Community guilds receive notices from Discord,
     * if present.
     *
     * @return A {@link Mono} where, upon successful completion, emits the {@link TextChannel channel} where admins
     * and moderators of Community guilds receive notices from Discord, if present. If an error is received, it is
     * emitted through the {@code Mono}.
     */
    public Mono<TextChannel> getPublicUpdatesChannel() {
        return Mono.justOrEmpty(getPublicUpdatesChannelId()).flatMap(gateway::getChannelById).cast(TextChannel.class);
    }

    /**
     * Requests to retrieve the channel where admins and moderators of Community guilds receive notices from Discord,
     * if present,
     * using the given retrieval strategy.
     *
     * @param retrievalStrategy the strategy to use to get the rules channel
     * @return A {@link Mono} where, upon successful completion, emits the {@link TextChannel channel} where admins
     * and moderators of Community guilds receive notices from Discord, if present. If an error is received, it is
     * emitted through the {@code Mono}.
     */
    public Mono<TextChannel> getPublicUpdatesChannel(EntityRetrievalStrategy retrievalStrategy) {
        return Mono.justOrEmpty(getPublicUpdatesChannelId())
                .flatMap(id -> gateway.withRetrievalStrategy(retrievalStrategy).getChannelById(id))
                .cast(TextChannel.class);
    }

    /**
     * Gets the maximum amount of users in a video channel, if present.
     *
     * @return The maximum amount of users in a video channel, if present.
     */
    public Optional<Integer> getMaxVideoChannelUsers() {
        return data.maxVideoChannelUsers().toOptional();
    }

    /**
     * Gets when this guild was joined at. If this {@link Guild} object was {@link EntityRetrievalStrategy retrieved}
     * using REST API, then calling this method will throw {@link DateTimeParseException}.
     *
     * @return When this guild was joined at.
     */
    public Instant getJoinTime() {
        return DateTimeFormatter.ISO_OFFSET_DATE_TIME.parse(data.joinedAt(), Instant::from);
    }

    /**
     * Gets whether this guild is considered large. If this {@link Guild} object was {@link EntityRetrievalStrategy
     * retrieved} using REST API, then calling this method will always return {@code false}.
     *
     * @return If present, {@code true} if the guild is considered large, {@code false} otherwise.
     */
    public boolean isLarge() {
        return data.large();
    }

    /**
     * Gets whether this guild is unavailable.
     *
     * @return If present, {@code true} if the guild is unavailable, {@code false} otherwise.
     */
    public boolean isUnavailable() {
        return data.unavailable().toOptional().orElse(false);
    }

    /**
     * Gets whether this guild is embeddable (e.g. widget).
     *
     * @return Whether this guild is embeddable (e.g. widget).
     * @deprecated Use {@code Guild#isWidgetEnabled} instead
     */
    @Deprecated
    public boolean isEmbedEnabled() {
        return isWidgetEnabled();
    }

    /**
     * Gets the total number of members in the guild. If this {@link Guild} object was
     * {@link EntityRetrievalStrategy retrieved} using REST API, then calling this method will always return the same
     * value.
     *
     * @return The total number of members in the guild.
     */
    public int getMemberCount() {
        return data.memberCount();
    }

    /**
     * Gets whether this guild is designated as NSFW.
     *
     * @return Whether this guild is designated as NSFW.
     * @deprecated Use {@code getNsfwLevel()} instead
     */
    @Deprecated
    public boolean isNsfw() {
        return data.nsfw().toOptional().orElse(false);
    }

    /**
     * Gets the guild NSFW level.
     *
     * @return The guild NSFW level.
     */
    public Guild.NsfwLevel getNsfwLevel() {
        return NsfwLevel.of(data.nsfwLevel());
    }

    /**
     * Requests to retrieve the voice states of the guild.
     *
     * @return A {@link Flux} that continually emits the {@link VoiceState voice states} of the guild. If an error is
     * received, it is emitted through the {@code Flux}.
     */
    public Flux<VoiceState> getVoiceStates() {
        return Flux.from(gateway.getGatewayResources().getStore()
                .execute(ReadActions.getVoiceStatesInGuild(getId().asLong())))
                .map(data -> new VoiceState(gateway, data));
    }

    /**
     * Requests to retrieve the members of the guild.
     *
     * @return A {@link Flux} that continually emits the {@link Member members} of the guild. If an error is received,
     * it is emitted through the {@code Flux}.
     */
    public Flux<Member> getMembers() {
        return gateway.getGuildMembers(getId());
    }

    /**
     * Requests to retrieve the members of the guild, using the given retrieval strategy.
     *
     * @param retrievalStrategy the strategy to use to get the members
     * @return A {@link Flux} that continually emits the {@link Member members} of the guild. If an error is received,
     * it is emitted through the {@code Flux}.
     */
    public Flux<Member> getMembers(EntityRetrievalStrategy retrievalStrategy) {
        return gateway.withRetrievalStrategy(retrievalStrategy).getGuildMembers(getId());
    }

    /**
     * Return all {@link Member members} from this {@link Guild} using the current Gateway connection.
     *
     * @return a {@link Flux} of {@link Member} for the given {@link Guild}. If an error occurs, it is emitted through
     * the {@link Flux}.
     */
    public Flux<Member> requestMembers() {
        return gateway.requestMembers(getId());
    }

    /**
     * Return a set of {@link Member members} from this guild using the current Gateway connection.
     * This method performs a check to validate whether the given guild's data can be obtained from this
     * {@link GatewayDiscordClient}.
     *
     * @param userIds the {@link Snowflake} set of users to request
     * @return a {@link Flux} of {@link Member} for the given {@link Guild}. If an error occurs, it is emitted through
     * the {@link Flux}.
     */
    public Flux<Member> requestMembers(Set<Snowflake> userIds) {
        return gateway.requestMembers(getId(), userIds);
    }

    /**
     * Returns a list of {@link Member members} whose username or nickname starts with the provided username.
     *
     * @param username the string to match username(s) and nickname(s) against.
     * @param limit the max number of members to return.
     * @return a {@link Flux} of {@link Member} whose username or nickname starts with the provided username. If an
     * error occurs, it is emitted through the {@link Flux}.
     */
    public Flux<Member> searchMembers(String username, int limit) {
        Map<String, Object> queryParams = new HashMap<>(2);
        queryParams.put("query", username);
        queryParams.put("limit", limit);
        return gateway.getRestClient().getGuildService()
                .searchGuildMembers(data.id().asLong(), queryParams)
                .map(memberData -> new Member(gateway, memberData, data.id().asLong()));
    }

    /**
     * Requests to retrieve the member as represented by the supplied ID.
     *
     * @param id The ID of the member.
     * @return A {@link Mono} where, upon successful completion, emits the {@link Member} as represented by the supplied
     * ID. If an error is received, it is emitted through the {@code Mono}.
     */
    public Mono<Member> getMemberById(final Snowflake id) {
        return gateway.getMemberById(getId(), id);
    }

    /**
     * Requests to retrieve the member as represented by the supplied ID, using the given retrieval strategy.
     *
     * @param id The ID of the member.
     * @param retrievalStrategy the strategy to use to get the member
     * @return A {@link Mono} where, upon successful completion, emits the {@link Member} as represented by the supplied
     * ID. If an error is received, it is emitted through the {@code Mono}.
     */
    public Mono<Member> getMemberById(final Snowflake id, EntityRetrievalStrategy retrievalStrategy) {
        return gateway.withRetrievalStrategy(retrievalStrategy).getMemberById(getId(), id);
    }

    /**
     * Requests to retrieve the member as represented by the bot user's ID.
     *
     * @return A {@link Mono} where, upon successful completion, emits the {@link Member} as represented by the bot
     * user's ID. If an error is received, it is emitted through the {@code Mono}.
     */
    public Mono<Member> getSelfMember() {
        return this.getMemberById(gateway.getSelfId());
    }

    /**
     * Requests to retrieve the guild's channels.
     * <p>
     * The order of items emitted by the returned {@code Flux} is unspecified. Use
     * {@link OrderUtil#orderGuildChannels(Flux)}
     * to consistently order channels.
     *
     * @return A {@link Flux} that continually emits the guild's {@link GuildChannel channels}. If an error is
     * received, it is
     * emitted through the {@code Flux}.
     */
    public Flux<GuildChannel> getChannels() {
        return gateway.getGuildChannels(getId());
    }

    /**
     * Requests to retrieve the guild's channels, using the given retrieval strategy.
     * <p>
     * The order of items emitted by the returned {@code Flux} is unspecified. Use
     * {@link OrderUtil#orderGuildChannels(Flux)}
     * to consistently order channels.
     *
     * @param retrievalStrategy the strategy to use to get the channels
     * @return A {@link Flux} that continually emits the guild's {@link GuildChannel channels}. If an error is
     * received, it is
     * emitted through the {@code Flux}.
     */
    public Flux<GuildChannel> getChannels(EntityRetrievalStrategy retrievalStrategy) {
        return gateway.withRetrievalStrategy(retrievalStrategy).getGuildChannels(getId());
    }

    /**
     * Requests to retrieve the channel as represented by the supplied ID.
     *
     * @param id The ID of the channel.
     * @return A {@link Mono} where, upon successful completion, emits the {@link GuildChannel} as represented by the
     * supplied ID. If an error is received, it is emitted through the {@code Mono}.
     */
    public Mono<GuildChannel> getChannelById(final Snowflake id) {
        return gateway.getChannelById(id)
                .cast(GuildChannel.class)
                .filter(channel -> channel.getGuildId().equals(getId()));
    }

    /**
     * Requests to retrieve the channel as represented by the supplied ID, using the given retrieval strategy.
     *
     * @param id The ID of the channel.
     * @param retrievalStrategy the strategy to use to get the channel
     * @return A {@link Mono} where, upon successful completion, emits the {@link GuildChannel} as represented by the
     * supplied ID. If an error is received, it is emitted through the {@code Mono}.
     */
    public Mono<GuildChannel> getChannelById(final Snowflake id, EntityRetrievalStrategy retrievalStrategy) {
        return gateway.withRetrievalStrategy(retrievalStrategy).getChannelById(id)
                .cast(GuildChannel.class)
                .filter(channel -> channel.getGuildId().equals(getId()));
    }

    /**
     * Requests to retrieve the presences of the guild.
     *
     * @return A {@link Flux} that continually emits the {@link Presence presences} of the guild. If an error is
     * received, it is emitted through the {@code Flux}.
     */
    public Flux<Presence> getPresences() {
        return Flux.from(gateway.getGatewayResources().getStore()
                .execute(ReadActions.getPresencesInGuild(getId().asLong())))
                .map(Presence::new);
    }

    /**
     * Gets the vanity url code of the guild, if present.
     *
     * @return The vanity url code of the guild, if present.
     */
    public Optional<String> getVanityUrlCode() {
        return data.vanityUrlCode();
    }

    /**
     * Gets the description of the guild, if present.
     *
     * @return The description of the guild, if present.
     */
    public Optional<String> getDescription() {
        return data.description();
    }

    /**
     * Gets the maximum amount of presences of the guild.
     *
     * @return The maximum amount of presences for the guild.
     */
    public int getMaxPresences() {
        return Possible.flatOpt(data.maxPresences()).orElse(DEFAULT_MAX_PRESENCES);
    }

    /**
     * Gets the maximum amount of members of the guild, if present.
     *
     * @return The maximum amount of members for the guild, if present.
     */
    public OptionalInt getMaxMembers() {
        return data.maxMembers().toOptional()
                .map(OptionalInt::of)
                .orElseGet(OptionalInt::empty);
    }

    /**
     * Requests to edit this guild.
     *
     * @param spec A {@link Consumer} that provides a "blank" {@link LegacyGuildEditSpec} to be operated on.
     * @return A {@link Mono} where, upon successful completion, emits the edited {@link Guild}. If an error is
     * received, it is emitted through the {@code Mono}.
     * @deprecated use {@link #edit(GuildEditSpec)} or {@link #edit()} which offer an immutable approach to build specs
     */
    @Deprecated
    public Mono<Guild> edit(final Consumer<? super LegacyGuildEditSpec> spec) {
        return Mono.defer(
                () -> {
                    LegacyGuildEditSpec mutatedSpec = new LegacyGuildEditSpec();
                    spec.accept(mutatedSpec);
                    return gateway.getRestClient().getGuildService()
                            .modifyGuild(getId().asLong(), mutatedSpec.asRequest(), mutatedSpec.getReason());
                })
                .map(data -> new Guild(gateway, GuildData.builder()
                        .from(this.data)
                        .from(data)
                        .build()));
    }

    /**
     * Requests to edit this guild. Properties specifying how to edit this guild can be set via the {@code withXxx}
     * methods of the returned {@link GuildEditMono}.
     *
     * @return A {@link GuildEditMono} where, upon successful completion, emits the edited {@link Guild}. If an error is
     * received, it is emitted through the {@code GuildEditMono}.
     */
    public GuildEditMono edit() {
        return GuildEditMono.of(this);
    }

    /**
     * Requests to edit this guild.
     *
     * @param spec an immutable object that specifies how to edit this guild
     * @return A {@link Mono} where, upon successful completion, emits the edited {@link Guild}. If an error is
     * received, it is emitted through the {@code Mono}.
     */
    public Mono<Guild> edit(GuildEditSpec spec) {
        Objects.requireNonNull(spec);
        return Mono.defer(
                () -> gateway.getRestClient().getGuildService()
                        .modifyGuild(getId().asLong(), spec.asRequest(), spec.reason()))
                .map(data -> new Guild(gateway, GuildData.builder()
                        .from(this.data)
                        .from(data)
                        .build()));
    }

    /**
     * Requests to create an emoji.
     *
     * @param spec A {@link Consumer} that provides a "blank" {@link LegacyGuildEmojiCreateSpec} to be operated on.
     * @return A {@link Mono} where, upon successful completion, emits the created {@link GuildEmoji}. If an error is
     * received, it is emitted through the {@code Mono}.
     * @deprecated use {@link #createEmoji(GuildEmojiCreateSpec)} or {@link #createEmoji(String, Image)} which offer an
     * immutable approach to build specs
     */
    @Deprecated
    public Mono<GuildEmoji> createEmoji(final Consumer<? super LegacyGuildEmojiCreateSpec> spec) {
        return Mono.defer(
                () -> {
                    LegacyGuildEmojiCreateSpec mutatedSpec = new LegacyGuildEmojiCreateSpec();
                    spec.accept(mutatedSpec);
                    return gateway.getRestClient().getEmojiService()
                            .createGuildEmoji(getId().asLong(), mutatedSpec.asRequest(), mutatedSpec.getReason());
                })
                .map(data -> new GuildEmoji(gateway, data, getId().asLong()));
    }

    /**
     * Requests to create an emoji. Properties specifying how to create an emoji can be set via the {@code withXxx}
     * methods of the returned {@link GuildEmojiCreateMono}.
     *
     * @param name  the name of the emoji to create
     * @param image the image of the emoji to create
     * @return A {@link GuildEmojiCreateMono} where, upon successful completion, emits the created {@link GuildEmoji}.
     * If an error is received, it is emitted through the {@code GuildEmojiCreateMono}.
     */
    public GuildEmojiCreateMono createEmoji(String name, Image image) {
        return GuildEmojiCreateMono.of(name, image, this);
    }

    /**
     * Requests to create an emoji.
     *
     * @param spec an immutable object that specifies how to create the emoji
     * @return A {@link Mono} where, upon successful completion, emits the created {@link GuildEmoji}. If an error is
     * received, it is emitted through the {@code Mono}.
     */
    public Mono<GuildEmoji> createEmoji(GuildEmojiCreateSpec spec) {
        Objects.requireNonNull(spec);
        return Mono.defer(
                () -> gateway.getRestClient().getEmojiService()
                        .createGuildEmoji(getId().asLong(), spec.asRequest(), spec.reason()))
                .map(data -> new GuildEmoji(gateway, data, getId().asLong()));
    }

    /**
     * Requests to create a sticker.
     *
     * @param spec an immutable object that specifies how to create the sticker
     * @return A {@link Mono} where, upon successful completion, emits the created {@link GuildSticker}. If an error is
     * received, it is emitted through the {@code Mono}.
     */
    public Mono<GuildSticker> createSticker(GuildStickerCreateSpec spec) {
        Objects.requireNonNull(spec);
        return Mono.defer(
                () -> gateway.getRestClient().getStickerService()
                    .createGuildSticker(getId().asLong(), spec.asRequest(), spec.reason()))
            .map(data -> new GuildSticker(gateway, data, getId().asLong()));
    }

    /**
     * Requests to create a template based on this guild.
     *
     * @param spec A {@link Consumer} that provides a "blank" {@link LegacyGuildTemplateCreateSpec} to be operated on.
     * @return A {@link Mono} where, upon subscription, emits the created {@link GuildTemplate} on success. If an error
     * is received, it is emitted through the {@code Mono}.
     * @deprecated use {@link #createTemplate(GuildTemplateCreateSpec)} or {@link #createTemplate(String)} which offer
     * an immutable approach to build specs
     */
    @Deprecated
    public Mono<GuildTemplate> createTemplate(final Consumer<? super LegacyGuildTemplateCreateSpec> spec) {
        return Mono.defer(
                () -> {
                    LegacyGuildTemplateCreateSpec mutatedSpec = new LegacyGuildTemplateCreateSpec();
                    spec.accept(mutatedSpec);
                    return gateway.getRestClient().getTemplateService()
                            .createTemplate(getId().asLong(), mutatedSpec.asRequest());
                })
                .map(data -> new GuildTemplate(gateway, data));
    }

    /**
     * Requests to create a template based on this guild. A description for this template can be set via the {@link
     * GuildTemplateCreateMono#withDescriptionOrNull(String)} method of the returned {@link GuildTemplateCreateMono}.
     *
     * @param name the name of the template to create
     * @return A {@link Mono} where, upon subscription, emits the created {@link GuildTemplate} on success. If an error
     * is received, it is emitted through the {@code Mono}.
     */
    public GuildTemplateCreateMono createTemplate(String name) {
        return GuildTemplateCreateMono.of(name, this);
    }

    /**
     * Requests to create a template based on this guild.
     *
     * @param spec an immutable object that specifies how to create a template for this guild
     * @return A {@link Mono} where, upon subscription, emits the created {@link GuildTemplate} on success. If an error
     * is received, it is emitted through the {@code Mono}.
     */
    public Mono<GuildTemplate> createTemplate(GuildTemplateCreateSpec spec) {
        Objects.requireNonNull(spec);
        return Mono.defer(
                () -> gateway.getRestClient().getTemplateService().createTemplate(getId().asLong(), spec.asRequest()))
                .map(data -> new GuildTemplate(gateway, data));
    }

    /**
     * Requests to create a role.
     *
     * @param spec A {@link Consumer} that provides a "blank" {@link LegacyRoleCreateSpec} to be operated on.
     * @return A {@link Mono} where, upon successful completion, emits the created {@link Role}. If an error is
     * received, it is emitted through the {@code Mono}.
     * @deprecated use {@link #createRole(RoleCreateSpec)} or {@link #createRole()} which offer an immutable approach to
     * build specs
     */
    @Deprecated
    public Mono<Role> createRole(final Consumer<? super LegacyRoleCreateSpec> spec) {
        return Mono.defer(
                () -> {
                    LegacyRoleCreateSpec mutatedSpec = new LegacyRoleCreateSpec();
                    spec.accept(mutatedSpec);
                    return gateway.getRestClient().getGuildService()
                            .createGuildRole(getId().asLong(), mutatedSpec.asRequest(), mutatedSpec.getReason());
                })
                .map(data -> new Role(gateway, data, getId().asLong()));
    }

    /**
     * Requests to create a role. Properties specifying how to create the role can be set via the {@code withXxx}
     * methods of the returned {@link RoleCreateMono}.
     *
     * @return A {@link RoleCreateMono} where, upon successful completion, emits the created {@link Role}. If an error
     * is received, it is emitted through the {@code RoleCreateMono}.
     */
    public RoleCreateMono createRole() {
        return RoleCreateMono.of(this);
    }

    /**
     * Requests to create a role.
     *
     * @param spec an immutable object that specifies how to create the role
     * @return A {@link Mono} where, upon successful completion, emits the created {@link Role}. If an error is
     * received, it is emitted through the {@code Mono}.
     */
    public Mono<Role> createRole(RoleCreateSpec spec) {
        Objects.requireNonNull(spec);
        return Mono.defer(
                () -> gateway.getRestClient().getGuildService()
                        .createGuildRole(getId().asLong(), spec.asRequest(), spec.reason()))
                .map(data -> new Role(gateway, data, getId().asLong()));
    }

    /**
     * Requests to create a news channel.
     *
     * @param spec A {@link Consumer} that provides a "blank" {@link LegacyNewsChannelCreateSpec} to be operated on.
     * @return A {@link Mono} where, upon successful completion, emits the created {@link NewsChannel}. If an error is
     * received, it is emitted through the {@code Mono}.
     * @deprecated use {@link #createNewsChannel(NewsChannelCreateSpec)} or {@link #createNewsChannel(String)} which
     * offer an immutable approach to build specs
     */
    @Deprecated
    public Mono<NewsChannel> createNewsChannel(final Consumer<? super LegacyNewsChannelCreateSpec> spec) {
        return Mono.defer(
                () -> {
                    LegacyNewsChannelCreateSpec mutatedSpec = new LegacyNewsChannelCreateSpec();
                    spec.accept(mutatedSpec);
                    return gateway.getRestClient().getGuildService()
                            .createGuildChannel(getId().asLong(), mutatedSpec.asRequest(), mutatedSpec.getReason());
                })
                .map(data -> EntityUtil.getChannel(gateway, data))
                .cast(NewsChannel.class);
    }

    /**
     * Requests to create a news channel. Properties specifying how to create the news channel can be set via the {@code
     * withXxx} methods of the returned {@link NewsChannelCreateMono}.
     *
     * @param name the name of the news channel to create
     * @return A {@link NewsChannelCreateMono} where, upon successful completion, emits the created {@link NewsChannel}.
     * If an error is received, it is emitted through the {@code NewsChannelCreateMono}.
     */
    public NewsChannelCreateMono createNewsChannel(String name) {
        return NewsChannelCreateMono.of(name, this);
    }

    /**
     * Requests to create a news channel.
     *
     * @param spec an immutable object that specifies how to create the news channel
     * @return A {@link Mono} where, upon successful completion, emits the created {@link NewsChannel}. If an error is
     * received, it is emitted through the {@code Mono}.
     */
    public Mono<NewsChannel> createNewsChannel(NewsChannelCreateSpec spec) {
        Objects.requireNonNull(spec);
        return Mono.defer(
                () -> gateway.getRestClient().getGuildService()
                        .createGuildChannel(getId().asLong(), spec.asRequest(), spec.reason()))
                .map(data -> EntityUtil.getChannel(gateway, data))
                .cast(NewsChannel.class);
    }

    /**
     * Requests to create a category.
     *
     * @param spec A {@link Consumer} that provides a "blank" {@link LegacyCategoryCreateSpec} to be operated on.
     * @return A {@link Mono} where, upon successful completion, emits the created {@link Category}. If an error is
     * received, it is emitted through the {@code Mono}.
     * @deprecated use {@link #createCategory(CategoryCreateSpec)} or {@link #createCategory(String)} which offer an
     * immutable approach to build specs
     */
    @Deprecated
    public Mono<Category> createCategory(final Consumer<? super LegacyCategoryCreateSpec> spec) {
        return Mono.defer(
                () -> {
                    LegacyCategoryCreateSpec mutatedSpec = new LegacyCategoryCreateSpec();
                    spec.accept(mutatedSpec);
                    return gateway.getRestClient().getGuildService()
                            .createGuildChannel(getId().asLong(), mutatedSpec.asRequest(), mutatedSpec.getReason());
                })
                .map(data -> EntityUtil.getChannel(gateway, data))
                .cast(Category.class);
    }

    /**
     * Requests to create a category. Properties specifying how to create the category can be set via the {@code
     * withXxx} methods of the returned {@link CategoryCreateMono}.
     *
     * @param name the name of the category to create
     * @return A {@link CategoryCreateMono} where, upon successful completion, emits the created {@link Category}. If an
     * error is  received, it is emitted through the {@code CategoryCreateMono}.
     */
    public CategoryCreateMono createCategory(String name) {
        return CategoryCreateMono.of(name, this);
    }

    /**
     * Requests to create a category.
     *
     * @param spec an immutable object that specifies how to create the category
     * @return A {@link Mono} where, upon successful completion, emits the created {@link Category}. If an error is
     * received, it is emitted through the {@code Mono}.
     */
    public Mono<Category> createCategory(CategoryCreateSpec spec) {
        Objects.requireNonNull(spec);
        return Mono.defer(
                () -> gateway.getRestClient().getGuildService()
                        .createGuildChannel(getId().asLong(), spec.asRequest(), spec.reason()))
                .map(data -> EntityUtil.getChannel(gateway, data))
                .cast(Category.class);
    }

    /**
     * Requests to create a text channel.
     *
     * @param spec A {@link Consumer} that provides a "blank" {@link LegacyTextChannelCreateSpec} to be operated on.
     * @return A {@link Mono} where, upon successful completion, emits the created {@link TextChannel}. If an error is
     * received, it is emitted through the {@code Mono}.
     * @deprecated use {@link #createTextChannel(TextChannelCreateSpec)} or {@link #createTextChannel(String)} which
     * offer an immutable approach to build specs
     */
    @Deprecated
    public Mono<TextChannel> createTextChannel(final Consumer<? super LegacyTextChannelCreateSpec> spec) {
        return Mono.defer(
                () -> {
                    LegacyTextChannelCreateSpec mutatedSpec = new LegacyTextChannelCreateSpec();
                    spec.accept(mutatedSpec);
                    return gateway.getRestClient().getGuildService()
                            .createGuildChannel(getId().asLong(), mutatedSpec.asRequest(), mutatedSpec.getReason());
                })
                .map(data -> EntityUtil.getChannel(gateway, data))
                .cast(TextChannel.class);
    }

    /**
     * Requests to create a text channel. Properties specifying how to create the text channel can be set via the {@code
     * withXxx} methods of the returned {@link TextChannelCreateMono}.
     *
     * @param name the name of the text channel to create
     * @return A {@link TextChannelCreateMono} where, upon successful completion, emits the created {@link TextChannel}.
     * If an error is received, it is emitted through the {@code TextChannelCreateMono}.
     */
    public TextChannelCreateMono createTextChannel(String name) {
        return TextChannelCreateMono.of(name, this);
    }

    /**
     * Requests to create a text channel.
     *
     * @param spec an immutable object that specifies how to create the text channel
     * @return A {@link Mono} where, upon successful completion, emits the created {@link TextChannel}. If an error is
     * received, it is emitted through the {@code Mono}.
     */
    public Mono<TextChannel> createTextChannel(TextChannelCreateSpec spec) {
        Objects.requireNonNull(spec);
        return Mono.defer(
                () -> gateway.getRestClient().getGuildService()
                        .createGuildChannel(getId().asLong(), spec.asRequest(), spec.reason()))
                .map(data -> EntityUtil.getChannel(gateway, data))
                .cast(TextChannel.class);
    }

    /**
     * Requests to create a voice channel.
     *
     * @param spec A {@link Consumer} that provides a "blank" {@link LegacyVoiceChannelCreateSpec} to be operated on.
     * @return A {@link Mono} where, upon successful completion, emits the created {@link VoiceChannel}. If an error is
     * received, it is emitted through the {@code Mono}.
     * @deprecated use {@link #createVoiceChannel(VoiceChannelCreateSpec)} or {@link #createVoiceChannel(String)} which
     * offer an immutable approach to build specs
     */
    @Deprecated
    public Mono<VoiceChannel> createVoiceChannel(final Consumer<? super LegacyVoiceChannelCreateSpec> spec) {
        return Mono.defer(
                () -> {
                    LegacyVoiceChannelCreateSpec mutatedSpec = new LegacyVoiceChannelCreateSpec();
                    spec.accept(mutatedSpec);
                    return gateway.getRestClient().getGuildService()
                            .createGuildChannel(getId().asLong(), mutatedSpec.asRequest(), mutatedSpec.getReason());
                })
                .map(data -> EntityUtil.getChannel(gateway, data))
                .cast(VoiceChannel.class);
    }

    /**
     * Requests to create a voice channel. Properties specifying how to create the voice channel can be set via the
     * {@code withXxx} methods of the returned {@link VoiceChannelCreateMono}.
     *
     * @param name the name of the voice channel to create
     * @return A {@link VoiceChannelCreateMono} where, upon successful completion, emits the created {@link
     * VoiceChannel}. If an error is received, it is emitted through the {@code VoiceChannelCreateMono}.
     */
    public VoiceChannelCreateMono createVoiceChannel(String name) {
        return VoiceChannelCreateMono.of(name, this);
    }

    /**
     * Requests to create a voice channel.
     *
     * @param spec an immutable object that specifies how to create the voice channel
     * @return A {@link Mono} where, upon successful completion, emits the created {@link VoiceChannel}. If an error is
     * received, it is emitted through the {@code Mono}.
     */
    public Mono<VoiceChannel> createVoiceChannel(VoiceChannelCreateSpec spec) {
        Objects.requireNonNull(spec);
        return Mono.defer(
                () -> gateway.getRestClient().getGuildService()
                        .createGuildChannel(getId().asLong(), spec.asRequest(), spec.reason()))
                .map(data -> EntityUtil.getChannel(gateway, data))
                .cast(VoiceChannel.class);
    }


    /**
     * Requests to create a stage channel.
     *
     * @param spec an immutable object that specifies how to create the stage channel
     * @return A {@link Mono} where, upon successful completion, emits the created {@link StageChannel}. If an error is
     * received, it is emitted through the {@code Mono}.
     */
    public Mono<VoiceChannel> createStageChannel(StageChannelCreateSpec spec) {
        Objects.requireNonNull(spec);
        return Mono.defer(
                        () -> gateway.getRestClient().getGuildService()
                                .createGuildChannel(getId().asLong(), spec.asRequest(), spec.reason()))
                .map(data -> EntityUtil.getChannel(gateway, data))
                .cast(VoiceChannel.class);
    }

    /**
     * Requests to create an automod rule. Properties specifying how to create the rule can be set via the
     * {@code withXxx} methods of the returned {@link AutoModRuleCreateMono}.
     *
     * @param name new name to set
     * @param eventType type of event to set
     * @param triggerType type of trigger to set
     * @return A {@link AutoModRuleCreateMono} where, upon successful completion, emits the created {@link
     * AutoModRule}. If an error is received, it is emitted through the {@code AutoModRuleCreateMono}.
     */
    public AutoModRuleCreateMono createAutoModRule(String name, AutoModRule.EventType eventType, AutoModRule.TriggerType triggerType) {
        return AutoModRuleCreateMono.of(name, eventType.getValue(), triggerType.getValue(), this);
    }

    /**
     * Requests to create an AutoMod Rule.
     *
     * @param spec an immutable object that specifies how to create the emoji
     * @return A {@link Mono} where, upon successful completion, emits the created {@link AutoModRule}. If an error is
     * received, it is emitted through the {@code Mono}.
     */
    public Mono<AutoModRule> createAutoModRule(AutoModRuleCreateSpec spec) {
        Objects.requireNonNull(spec);
        return Mono.defer(
                        () -> gateway.getRestClient().getAutoModService()
                                .createAutoModRule(getId().asLong(), spec.asRequest(), spec.reason()))
                .map(data -> new AutoModRule(gateway, data));
    }

    /**
     * Requests to delete this guild.
     *
     * @return A {@link Mono} where, upon successful completion, emits nothing; indicating the guild has been deleted.
     * If an error is received, it is emitted through the {@code Mono}.
     */
    public Mono<Void> delete() {
        return gateway.getRestClient().getGuildService()
                .deleteGuild(getId().asLong());
    }

    /**
     * Requests to kick the specified user from this guild.
     *
     * @param userId The ID of the user to kick from this guild.
     * @return A {@link Mono} where, upon successful completion, emits nothing; indicating the specified user was kicked
     * from this guild. If an error is received, it is emitted through the {@code Mono}.
     */
    public Mono<Void> kick(final Snowflake userId) {
        return kick(userId, null);
    }

    /**
     * Requests to kick the specified user from this guild while optionally specifying a reason.
     *
     * @param userId The ID of the user to kick from this guild.
     * @param reason The reason, if present.
     * @return A {@link Mono} where, upon successful completion, emits nothing; indicating the specified user was kicked
     * from this guild. If an error is received, it is emitted through the {@code Mono}.
     */
    public Mono<Void> kick(final Snowflake userId, @Nullable final String reason) {
        return gateway.getRestClient().getGuildService()
                .removeGuildMember(getId().asLong(), userId.asLong(), reason);
    }

    /**
     * Requests to retrieve all the bans for this guild.
     *
     * @return A {@link Flux} that continually emits the {@link Ban bans} for this guild. If an error is received, it is
     * emitted through the {@code Flux}.
     */
    public Flux<Ban> getBans() {
        return gateway.getRestClient().getGuildService()
                .getGuildBans(getId().asLong())
                .map(data -> new Ban(gateway, data));
    }

    /**
     * Requests to retrieve the ban for the specified user for this guild.
     *
     * @param userId The ID of the user to retrieve the ban for this guild.
     * @return A {@link Mono} where, upon successful completion, emits the {@link Ban ban} for the specified user for
     * this guild. If an error is received, it is meitted through the {@code Mono}.
     */
    public Mono<Ban> getBan(final Snowflake userId) {
        return gateway.getRestClient().getGuildService()
                .getGuildBan(getId().asLong(), userId.asLong())
                .map(data -> new Ban(gateway, data));
    }

    /**
     * Requests to ban the specified user.
     *
     * @param userId The ID of the user to ban.
     * @param spec   A {@link Consumer} that provides a "blank" {@link LegacyBanQuerySpec} to be operated on.
     * @return A {@link Mono} where, upon successful completion, emits nothing; indicating the specified user was
     * banned. If an error is received, it is emitted through the {@code Mono}.
     * @deprecated use {@link #ban(Snowflake, BanQuerySpec)} or {@link #ban(Snowflake)} which offer an immutable
     * approach to build specs
     */
    @Deprecated
    public Mono<Void> ban(final Snowflake userId, final Consumer<? super LegacyBanQuerySpec> spec) {
        return Mono.defer(
                () -> {
                    LegacyBanQuerySpec mutatedSpec = new LegacyBanQuerySpec();
                    spec.accept(mutatedSpec);
                    return gateway.getRestClient().getGuildService()
                            .createGuildBan(getId().asLong(), userId.asLong(), mutatedSpec.asRequest(),
                                    mutatedSpec.getReason());
                });
    }

    /**
     * Requests to ban the specified user. Properties specifying how to ban the user can be set via the {@code withXxx}
     * methods of the returned {@link GuildBanQueryMono}.
     *
     * @param userId The ID of the user to ban.
     * @return A {@link GuildBanQueryMono} where, upon successful completion, emits nothing; indicating the specified
     * user was banned. If an error is received, it is emitted through the {@code GuildBanQueryMono}.
     */
    public GuildBanQueryMono ban(final Snowflake userId) {
        return GuildBanQueryMono.of(userId, this);
    }

    /**
     * Requests to ban the specified user.
     *
     * @param userId The ID of the user to ban.
     * @param spec   an immutable object that specifies how to ban the user
     * @return A {@link Mono} where, upon successful completion, emits nothing; indicating the specified user was
     * banned. If an error is received, it is emitted through the {@code Mono}.
     */
    public Mono<Void> ban(final Snowflake userId, BanQuerySpec spec) {
        Objects.requireNonNull(spec);
        return Mono.defer(
                () -> gateway.getRestClient().getGuildService()
                        .createGuildBan(getId().asLong(), userId.asLong(), spec.asRequest(), spec.reason()));
    }

    /**
     * Requests to unban the specified user.
     *
     * @param userId The ID of the user to unban.
     * @return A {@link Mono} where, upon successful completion, emits nothing; indicating the specified user was
     * unbanned. If an error is received, it is emitted through the {@code Mono}.
     */
    public Mono<Void> unban(final Snowflake userId) {
        return unban(userId, null);
    }

    /**
     * Requests to unban the specified user while optionally specifying a reason.
     *
     * @param userId The ID of the user to unban.
     * @param reason The reason, if present.
     * @return A {@link Mono} where, upon successful completion, emits nothing; indicating the specified user was
     * unbanned. If an error is received, it is emitted through the {@code Mono}.
     */
    public Mono<Void> unban(final Snowflake userId, @Nullable final String reason) {
        return gateway.getRestClient().getGuildService()
                .removeGuildBan(getId().asLong(), userId.asLong(), reason);
    }

    /**
     * Requests to retrieve the number of users that will be pruned. Users are pruned if they have not been seen within
     * the past specified amount of days, with roles optionally included in the prune count if specified through {@link
     * LegacyGuildPruneCountSpec#addRole(Snowflake)} or {@link LegacyGuildPruneCountSpec#addRoles(Collection)}.
     *
     * @param spec A {@link Consumer} that provides a "blank" {@link GuildPruneCountSpec} to be operated on.
     * @return A {@link Mono} where, upon successful completion, emits the number of users that will be pruned. If an
     * error is received, it is emitted through the {@code Mono}.
     * @deprecated use {@link #getPruneCount(GuildPruneCountSpec)} or {@link #getPruneCount(int)} which offer an
     * immutable approach to build specs
     */
    @Deprecated
    public Mono<Integer> getPruneCount(final Consumer<? super LegacyGuildPruneCountSpec> spec) {
        return Mono.defer(
                () -> {
                    LegacyGuildPruneCountSpec mutatedSpec = new LegacyGuildPruneCountSpec();
                    spec.accept(mutatedSpec);
                    return gateway.getRestClient().getGuildService()
                            .getGuildPruneCount(getId().asLong(), mutatedSpec.asRequest())
                            .flatMap(data -> Mono.justOrEmpty(data.pruned()));
                });
    }

    /**
     * Requests to retrieve the number of users that will be pruned. Users are pruned if they have not been seen within
     * the past specified amount of days. Included roles can be set via the
     * {@link GuildPruneCountMono#withRoles(Snowflake...)}
     * method of the returned {@link GuildPruneCountMono}.
     *
     * @param days The number of days since an user must have been seen to avoid being kicked.
     * @return A {@link GuildPruneCountMono} where, upon successful completion, emits the number of users that will be
     * pruned. If an error is received, it is emitted through the {@code GuildPruneCountMono}.
     */
    public GuildPruneCountMono getPruneCount(final int days) {
        return GuildPruneCountMono.of(days, this);
    }

    /**
     * Requests to retrieve the number of users that will be pruned. Users are pruned if they have not been seen within
     * the past specified amount of days, with roles optionally included in the prune count if specified through {@link
     * GuildPruneCountSpec#roles()}.
     *
     * @param spec an immutable object that specifies how to get prune count
     * @return A {@link Mono} where, upon successful completion, emits the number of users that will be pruned. If an
     * error is received, it is emitted through the {@code Mono}.
     */
    public Mono<Integer> getPruneCount(GuildPruneCountSpec spec) {
        Objects.requireNonNull(spec);
        return Mono.defer(
                () -> gateway.getRestClient().getGuildService()
                        .getGuildPruneCount(getId().asLong(), spec.asRequest())
                        .flatMap(data -> Mono.justOrEmpty(data.pruned())));
    }

    /**
     * Requests to prune users while customizing parameters. Users are pruned if they have not been seen within the past
     * specified amount of days, with roles optionally included in the prune request if specified through {@link
     * LegacyGuildPruneSpec#addRole(Snowflake)} or {@link LegacyGuildPruneSpec#addRoles(Collection)}.
     *
     * @param spec A {@link Consumer} that provides a "blank" {@link LegacyGuildPruneSpec} to be operated on.
     * @return A {@link Mono} where, upon successful completion, may emit the number of users who were pruned if {@link
     * LegacyGuildPruneSpec#setComputePruneCount(boolean)} is {@code true} (default), otherwise it would emit an empty
     * {@code Mono}. If an error is received, it is emitted through the {@code Mono}.
     * @deprecated use {@link #prune(GuildPruneSpec)} or {@link #prune(int)} which offer an immutable approach to build
     * specs
     */
    @Deprecated
    public Mono<Integer> prune(final Consumer<? super LegacyGuildPruneSpec> spec) {
        return Mono.defer(
                () -> {
                    LegacyGuildPruneSpec mutatedSpec = new LegacyGuildPruneSpec();
                    spec.accept(mutatedSpec);
                    return gateway.getRestClient().getGuildService()
                            .beginGuildPrune(getId().asLong(), mutatedSpec.asRequest(), mutatedSpec.getReason())
                            .flatMap(data -> Mono.justOrEmpty(data.pruned()));
                });
    }

    /**
     * Requests to prune users. Users are pruned if they have not been seen within the past specified amount of days.
     * Included roles can be set via the {@link GuildPruneMono#withRoles(Snowflake...)} method of the returned {@link
     * GuildPruneMono}.
     *
     * @param days The number of days since an user must have been seen to avoid being kicked.
     * @return A {@link Mono} where, upon successful completion, may emit the number of users who were pruned if {@link
     * GuildPruneMono#withComputePruneCount(Boolean)} is {@code true} (default), otherwise it would emit an empty {@code
     * Mono}. If an error is received, it is emitted through the {@code Mono}.
     */
    public GuildPruneMono prune(final int days) {
        return GuildPruneMono.of(days, this);
    }

    /**
     * Requests to prune users while customizing parameters. Users are pruned if they have not been seen within
     * the past specified amount of days, with roles optionally included in the prune request if specified through
     * {@link GuildPruneSpec#roles()}.
     *
     * @param spec an immutable object that specifies how to prune users of this guild
     * @return A {@link Mono} where, upon successful completion, may emit the number of users who were pruned if
     * {@link GuildPruneSpec#computePruneCount()} is {@code true} (default), otherwise it would emit an
     * empty {@code Mono}. If an error is received, it is emitted through the {@code Mono}.
     */
    public Mono<Integer> prune(GuildPruneSpec spec) {
        Objects.requireNonNull(spec);
        return Mono.defer(
                () -> gateway.getRestClient().getGuildService()
                        .beginGuildPrune(getId().asLong(), spec.asRequest(), spec.reason())
                        .flatMap(data -> Mono.justOrEmpty(data.pruned())));
    }

    /**
     * Requests to leave this guild.
     *
     * @return A {@link Mono} where, upon successful completion, emits nothing; indicating this guild has been left. If
     * an error is received, it is emitted through the {@code Mono}.
     */
    public Mono<Void> leave() {
        return gateway.getRestClient().getUserService()
                .leaveGuild(getId().asLong());
    }

    /**
     * Requests to retrieve the audit log for this guild.
     * <p>
     * The audit log parts can be {@link AuditLogPart#combine(AuditLogPart) combined} for easier querying. For example,
     * <pre>
     * {@code
     * guild.getAuditLog()
     *     .take(10)
     *     .reduce(AuditLogPart::combine)
     * }
     * </pre>
     *
     * @param spec A {@link Consumer} that provides a "blank" {@link LegacyAuditLogQuerySpec} to be operated on.
     * @return A {@link Flux} that continually parts of this guild's audit log. If an error is received, it is emitted
     * through the {@code Flux}.
     * @deprecated use {@link #getAuditLog(AuditLogQuerySpec)} or {@link #getAuditLog()} which offer an immutable
     * approach to build specs
     */
    @Deprecated
    public Flux<AuditLogPart> getAuditLog(final Consumer<? super LegacyAuditLogQuerySpec> spec) {
        final Function<Map<String, Object>, Flux<AuditLogData>> makeRequest = params -> {
            final LegacyAuditLogQuerySpec mutatedSpec = new LegacyAuditLogQuerySpec();
            spec.accept(mutatedSpec);
            params.putAll(mutatedSpec.asRequest());
            return gateway.getRestClient().getAuditLogService()
                    .getAuditLog(getId().asLong(), params)
                    .flux();
        };
        final ToLongFunction<AuditLogData> getLastEntryId = response -> {
            final List<AuditLogEntryData> entries = response.auditLogEntries();
            return (entries.isEmpty()) ? Long.MAX_VALUE :
                    Snowflake.asLong(entries.get(entries.size() - 1).id());
        };
        return PaginationUtil.paginateBefore(makeRequest, getLastEntryId, Long.MAX_VALUE, 100)
                .map(data -> new AuditLogPart(getId().asLong(), gateway, data));
    }

    /**
     * Requests to retrieve the audit log for this guild. Properties specifying how to query audit log can be set via
     * {@code withXxx} methods of the returned {@link AuditLogQueryFlux}.
     * <p>
     * The audit log parts can be {@link AuditLogPart#combine(AuditLogPart) combined} for easier querying. For example,
     * <pre>
     * {@code
     * guild.getAuditLog()
     *     .take(10)
     *     .reduce(AuditLogPart::combine)
     * }
     * </pre>
     *
     * @return A {@link AuditLogQueryFlux} that continually emits parts of this guild's audit log. If an error is
     * received, it is emitted
     * through the {@code Flux}.
     */
    public AuditLogQueryFlux getAuditLog() {
        return AuditLogQueryFlux.of(this);
    }

    /**
     * Requests to retrieve the audit log for this guild.
     * <p>
     * The audit log parts can be {@link AuditLogPart#combine(AuditLogPart) combined} for easier querying. For example,
     * <pre>
     * {@code
     * guild.getAuditLog()
     *     .take(10)
     *     .reduce(AuditLogPart::combine)
     * }
     * </pre>
     *
     * @param spec an immutable object that specifies how to query audit log
     * @return A {@link Flux} that continually emits parts of this guild's audit log. If an error is received, it is
     * emitted through the {@code Flux}.
     */
    public Flux<AuditLogPart> getAuditLog(AuditLogQuerySpec spec) {
        Objects.requireNonNull(spec);
        final Function<Map<String, Object>, Flux<AuditLogData>> makeRequest = params -> {
            params.putAll(spec.asRequest());
            return gateway.getRestClient().getAuditLogService()
                    .getAuditLog(getId().asLong(), params)
                    .flux();
        };

        final ToLongFunction<AuditLogData> getLastEntryId = response -> {
            final List<AuditLogEntryData> entries = response.auditLogEntries();
            return (entries.isEmpty()) ? Long.MAX_VALUE :
                    Snowflake.asLong(entries.get(entries.size() - 1).id());
        };

        return PaginationUtil.paginateBefore(makeRequest, getLastEntryId, Long.MAX_VALUE, 100)
                .map(data -> new AuditLogPart(getId().asLong(), gateway, data));
    }

    /**
     * Requests to retrieve the webhooks of the guild. Requires the MANAGE_WEBHOOKS permission.
     *
     * @return A {@link Flux} that continually emits the {@link Webhook webhooks} of the guild. If an error is
     * received, it is emitted through the {@code Flux}.
     */
    public Flux<Webhook> getWebhooks() {
        return gateway.getRestClient().getWebhookService()
                .getGuildWebhooks(getId().asLong())
                .map(data -> new Webhook(gateway, data));
    }

    /**
     * Requests to retrieve the invites of the guild.
     *
     * @return A {@link Flux} that continually emits the {@link ExtendedInvite invites} of the guild. If an error is
     * received, it is emitted through the {@code Flux}.
     */
    public Flux<ExtendedInvite> getInvites() {
        return gateway.getRestClient().getGuildService()
                .getGuildInvites(getId().asLong())
                .map(data -> new ExtendedInvite(gateway, data));
    }

    /**
     * Requests to retrieve the templates of the guild.
     *
     * @return A {@link Flux} that continually emits the {@link GuildTemplate templates} of the guild. If an error is
     * received, it is emitted through the {@code Flux}.
     */
    public Flux<GuildTemplate> getTemplates() {
        return gateway.getRestClient().getTemplateService()
            .getTemplates(getId().asLong())
            .map(data -> new GuildTemplate(gateway, data));
    }

    /**
     * Requests to change the bot user's nickname in this guild.
     *
     * @param nickname The new nickname for the bot user in this guild, or {@code null} to remove it.
     * @return A {@link Mono} where, upon successful completion, emits the bot user's new nickname in this guild. If
     * the nickname was set to {@code null}, then this {@link Mono} will complete empty. If an error is received, it
     * is emitted through the {@code Mono}.
     */
    public Mono<String> changeSelfNickname(@Nullable final String nickname) {
        return gateway.getRestClient().getGuildService()
                .modifyOwnNickname(getId().asLong(), NicknameModifyData.builder()
                        .nick(Optional.ofNullable(nickname))
                        .build())
                .handle((data, sink) -> {
                    String nick = data.nick().orElse(null);
                    if (nick != null) {
                        sink.next(nick);
                    } else {
                        sink.complete();
                    }
                });
    }

    /**
     * Returns the current voice connection registered for this guild.
     *
     * @return A {@link Mono} of {@link VoiceConnection} for this guild if present, or empty otherwise.
     */
    public Mono<VoiceConnection> getVoiceConnection() {
        return gateway.getVoiceConnectionRegistry().getVoiceConnection(getId());
    }

    /**
<<<<<<< HEAD
     * Requests to retrieve the active threads of the guild.
     * <p>
     * The audit log parts can be {@link ThreadListPart#combine(ThreadListPart) combined} for easier querying. For example,
     * <pre>
     * {@code
     * guild.getActiveThreads()
     *     .take(10)
     *     .reduce(ThreadListPart::combine)
     * }
     * </pre>
     *
     * @return A {@link Flux} that continually emits the {@link ThreadListPart threads} of the guild. If an error is
     * received, it is emitted through the {@code Flux}.
     */
    public Mono<ThreadListPart> getActiveThreads() {
        return gateway.getRestClient().getGuildService()
                .listActiveGuildThreads(data.id().asLong())
                .map(data -> new ThreadListPart(gateway, data));
=======
     * Requests to retrieve the automod rules of the guild. Requires the MANAGE_GUILD permission.
     *
     * @return A {@link Flux} that continually emits the {@link AutoModRule automod rules} of the guild. If an error is
     * received, it is emitted through the {@code Flux}.
     */
    public Flux<AutoModRule> getAutoModRules() {
        return gateway.getRestClient().getAutoModService()
                .getAutoModRules(getId().asLong())
                .map(data -> new AutoModRule(gateway, data));
    }

    /**
     * Requests to retrieve the automod rule of the guild using the ID. Requires the MANAGE_GUILD permission.
     *
     * @return A {@link Mono} of {@link AutoModRule} for this guild if present, or empty otherwise.
     */
    public Mono<AutoModRule> getAutoModRule(Snowflake autoModRuleId) {
        return gateway.getRestClient().getAutoModService()
            .getAutoModRule(getId().asLong(), autoModRuleId.asLong())
            .map(data -> new AutoModRule(gateway, data));
>>>>>>> 56ff706c
    }

    @Override
    public boolean equals(@Nullable final Object obj) {
        return EntityUtil.equals(this, obj);
    }

    @Override
    public int hashCode() {
        return EntityUtil.hashCode(this);
    }

    /** Automatically scan and delete messages sent in the server that contain explicit content. */
    public enum ContentFilterLevel {

        /** Unknown content filter level. */
        UNKNOWN(-1),

        /** Don't scan any messages. */
        DISABLED(0),

        /** Scan messages from members without a role. */
        MEMBERS_WITHOUT_ROLES(1),

        /** Scan messages sent by all members. */
        ALL_MEMBERS(2);

        /** The underlying value as represented by Discord. */
        private final int value;

        /**
         * Constructs a {@code Guild.ContentFilterLevel}.
         *
         * @param value The underlying value as represented by Discord.
         */
        ContentFilterLevel(final int value) {
            this.value = value;
        }

        /**
         * Gets the underlying value as represented by Discord.
         *
         * @return The underlying value as represented by Discord.
         */
        public int getValue() {
            return value;
        }

        /**
         * Gets the content filter level of the guild. It is guaranteed that invoking {@link #getValue()} from the
         * returned enum will equal ({@code ==}) the supplied {@code value}.
         *
         * @param value The underlying value as represented by Discord.
         * @return The content filter level of the guild.
         */
        public static ContentFilterLevel of(final int value) {
            switch (value) {
                case 0: return DISABLED;
                case 1: return MEMBERS_WITHOUT_ROLES;
                case 2: return ALL_MEMBERS;
                default: return UNKNOWN;
            }
        }
    }

    /**
     * Prevent potentially dangerous administrative actions for users without two-factor authentication enabled. This
     * setting can only be changed by the server owner if they have 2FA enabled on their account.
     */
    public enum MfaLevel {

        /** Unknown MFA level. */
        UNKNOWN(-1),

        /** Disabled 2FA requirement. */
        NONE(0),

        /** Enabled 2FA requirement. */
        ELEVATED(1);

        /** The underlying value as represented by Discord. */
        private final int value;

        /**
         * Constructs a {@code Guild.MfaLevel}.
         *
         * @param value The underlying value as represented by Discord.
         */
        MfaLevel(final int value) {
            this.value = value;
        }

        /**
         * Gets the underlying value as represented by Discord.
         *
         * @return The underlying value as represented by Discord.
         */
        public int getValue() {
            return value;
        }

        /**
         * Gets the multi-factor authentication level of the guild. It is guaranteed that invoking {@link #getValue()}
         * from the returned enum will equal ({@code ==}) the supplied {@code value}.
         *
         * @param value The underlying value as represented by Discord.
         * @return The multi-factor authentication level of the guild.
         */
        public static MfaLevel of(final int value) {
            switch (value) {
                case 0: return NONE;
                case 1: return ELEVATED;
                default: return UNKNOWN;
            }
        }
    }

    /**
     * Determines whether {@link Member Members} who have not explicitly set their notification settings receive a
     * notification for every message sent in the server or not.
     */
    public enum NotificationLevel {

        /** Unknown notification level. */
        UNKNOWN(-1),

        /** Receive a notification for all messages. */
        ALL_MESSAGES(0),

        /** Receive a notification only for mentions. */
        ONLY_MENTIONS(1);

        /** The underlying value as represented by Discord. */
        private final int value;

        /**
         * Constructs a {@code Guild.NotificationLevel}.
         *
         * @param value The underlying value as represented by Discord.
         */
        NotificationLevel(final int value) {
            this.value = value;
        }

        /**
         * Gets the underlying value as represented by Discord.
         *
         * @return The underlying value as represented by Discord.
         */
        public int getValue() {
            return value;
        }

        /**
         * Gets the notification level of the guild. It is guaranteed that invoking {@link #getValue()} from the
         * returned enum will equal ({@code ==}) the supplied {@code value}.
         *
         * @param value The underlying value as represented by Discord.
         * @return The notification level of the guild.
         */
        public static NotificationLevel of(final int value) {
            switch (value) {
                case 0: return ALL_MESSAGES;
                case 1: return ONLY_MENTIONS;
                default: return UNKNOWN;
            }
        }
    }

    /**
     * Represent the server Premium Tier (aka boost level) of the {@link Guild}.
     *
     * @see <a href="https://support.discord.com/hc/en/articles/360028038352">Server Boost info</a>
     * @see
     * <a href="https://discord.com/developers/docs/resources/guild#guild-object-premium-tier">Premium Tier docs</a>
     */
    public enum PremiumTier {

        /** Unknown Premium Tier. */
        UNKNOWN(-1),

        /** No Premium Tier. **/
        NONE(0),

        /** Premium Tier 1 (Boost Level 1). **/
        TIER_1(1),

        /** Premium Tier 2 (Boost Level 2). **/
        TIER_2(2),

        /** Premium Tier 3 (Boost Level 3). **/
        TIER_3(3);

        /** The underlying value as represented by Discord. */
        private final int value;

        /**
         * Constructs a {@code Guild.PremiumTier}.
         *
         * @param value The underlying value as represented by Discord.
         */
        PremiumTier(final int value) {
            this.value = value;
        }

        /**
         * Gets the underlying value as represented by Discord.
         *
         * @return The underlying value as represented by Discord.
         */
        public int getValue() {
            return value;
        }

        /**
         * Gets the Premium Tier (aka boost level) of the Guild. It is guaranteed that invoking {@link #getValue()}
         * from the
         * returned enum will equal ({@code ==}) the supplied {@code value}.
         *
         * @param value The underlying value as represented by Discord.
         * @return The Premium Tier (aka boost level) of the {Guild.
         */
        public static PremiumTier of(final int value) {
            switch (value) {
                case 0: return NONE;
                case 1: return TIER_1;
                case 2: return TIER_2;
                case 3: return TIER_3;
                default: return UNKNOWN;
            }
        }
    }

    /**
     * {@link Member Members} of the server must meet the following criteria before they can send messages in text
     * channels or initiate a direct message conversation. If a member has an assigned role this does not apply.
     */
    public enum VerificationLevel {

        /** Unknown verification level. */
        UNKNOWN(-1),

        /** Unrestricted. */
        NONE(0),

        /** Must have verified email on account. */
        LOW(1),

        /** Must be registered on Discord for longer than 5 minutes. */
        MEDIUM(2),

        /** Must be a member of the server for longer than 10 minutes. */
        HIGH(3),

        /** Must have a verified phone number. */
        VERY_HIGH(4);

        /** The underlying value as represented by Discord. */
        private final int value;

        /**
         * Constructs a {@code Guild.VerificationLevel}.
         *
         * @param value The underlying value as represented by Discord.
         */
        VerificationLevel(final int value) {
            this.value = value;
        }

        /**
         * Gets the underlying value as represented by Discord.
         *
         * @return The underlying value as represented by Discord.
         */
        public int getValue() {
            return value;
        }

        /**
         * Gets the verification level of the guild. It is guaranteed that invoking {@link #getValue()} from the
         * returned enum will equal ({@code ==}) the supplied {@code value}.
         *
         * @param value The underlying value as represented by Discord.
         * @return The verification level of the guild.
         */
        public static VerificationLevel of(final int value) {
            switch (value) {
                case 0: return NONE;
                case 1: return LOW;
                case 2: return MEDIUM;
                case 3: return HIGH;
                case 4: return VERY_HIGH;
                default: return UNKNOWN;
            }
        }
    }

    /** Describes system channel flags. */
    public enum SystemChannelFlag {

        /** Suppress member join notifications. */
        SUPPRESS_JOIN_NOTIFICATIONS(0),

        /** Suppress server boost notifications. */
        SUPPRESS_PREMIUM_SUBSCRIPTIONS(1),

        /** Suppress server setup tips. */
        SUPPRESS_GUILD_REMINDER_NOTIFICATIONS(2),

        /** Hide member join sticker reply buttons */
        SUPPRESS_JOIN_NOTIFICATION_REPLIES(3);

        /** The underlying value as represented by Discord. */
        private final int value;

        /** The flag value as represented by Discord. */
        private final int flag;

        /**
         * Constructs a {@code Flag}.
         */
        SystemChannelFlag(final int value) {
            this.value = value;
            this.flag = 1 << value;
        }

        /**
         * Gets the underlying value as represented by Discord.
         *
         * @return The underlying value as represented by Discord.
         */
        public int getValue() {
            return value;
        }

        /**
         * Gets the flag value as represented by Discord.
         *
         * @return The flag value as represented by Discord.
         */
        public int getFlag() {
            return flag;
        }

        /**
         * Gets the flags of system channel. It is guaranteed that invoking {@link #getValue()} from the returned enum
         * will be equal ({@code ==}) to the supplied {@code value}.
         *
         * @param value The flags value as represented by Discord.
         * @return The {@link EnumSet} of flags.
         */
        public static EnumSet<SystemChannelFlag> of(final int value) {
            final EnumSet<SystemChannelFlag> flags = EnumSet.noneOf(SystemChannelFlag.class);
            for (SystemChannelFlag flag : SystemChannelFlag.values()) {
                long flagValue = flag.getFlag();
                if ((flagValue & value) == flagValue) {
                    flags.add(flag);
                }
            }
            return flags;
        }
    }

    public enum NsfwLevel {

        UNKNOWN(-1),

        DEFAULT(0),

        EXPLICIT(1),

        SAFE(2),

        AGE_RESTRICTED(3);

        /** The underlying value as represented by Discord. */
        private final int value;

        /**
         * Constructs a {@code Guild.NsfwLevel}.
         *
         * @param value The underlying value as represented by Discord.
         */
        NsfwLevel(final int value) {
            this.value = value;
        }

        /**
         * Gets the underlying value as represented by Discord.
         *
         * @return The underlying value as represented by Discord.
         */
        public int getValue() {
            return value;
        }

        /**
         * Gets the NSFW level of the guild. It is guaranteed that invoking {@link #getValue()} from the
         * returned enum will equal ({@code ==}) the supplied {@code value}.
         *
         * @param value The underlying value as represented by Discord.
         * @return The NSFW level of the guild.
         */
        public static NsfwLevel of(final int value) {
            switch (value) {
                case 0: return DEFAULT;
                case 1: return EXPLICIT;
                case 2: return SAFE;
                case 3: return AGE_RESTRICTED;
                default: return UNKNOWN;
            }
        }
    }

    @Override
    public String toString() {
        return "Guild{" +
                "data=" + data +
                '}';
    }
}<|MERGE_RESOLUTION|>--- conflicted
+++ resolved
@@ -1900,7 +1900,6 @@
     }
 
     /**
-<<<<<<< HEAD
      * Requests to retrieve the active threads of the guild.
      * <p>
      * The audit log parts can be {@link ThreadListPart#combine(ThreadListPart) combined} for easier querying. For example,
@@ -1919,7 +1918,9 @@
         return gateway.getRestClient().getGuildService()
                 .listActiveGuildThreads(data.id().asLong())
                 .map(data -> new ThreadListPart(gateway, data));
-=======
+    }
+
+    /**
      * Requests to retrieve the automod rules of the guild. Requires the MANAGE_GUILD permission.
      *
      * @return A {@link Flux} that continually emits the {@link AutoModRule automod rules} of the guild. If an error is
@@ -1940,7 +1941,6 @@
         return gateway.getRestClient().getAutoModService()
             .getAutoModRule(getId().asLong(), autoModRuleId.asLong())
             .map(data -> new AutoModRule(gateway, data));
->>>>>>> 56ff706c
     }
 
     @Override
