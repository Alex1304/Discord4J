--- conflicted
+++ resolved
@@ -210,9 +210,6 @@
     }
 
     /**
-<<<<<<< HEAD
-     * Requests to delete this webhook. Requires the MANAGE_WEBHOOKS permission.
-=======
      * Gets the bot/OAuth2 application ID that created this webhook.
      *
      * @return The bot/OAuth2 application ID that created this webhook.
@@ -222,8 +219,7 @@
     }
 
     /**
-     * Requests to delete this webhook.
->>>>>>> 38843849
+     * Requests to delete this webhook. Requires the MANAGE_WEBHOOKS permission.
      *
      * @return A {@link Mono} where, upon successful completion, emits nothing; indicating the webhook has been deleted.
      * If an error is received, it is emitted through the {@code Mono}.
