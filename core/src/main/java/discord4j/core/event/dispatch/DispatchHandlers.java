/*
 * This file is part of Discord4J.
 *
 * Discord4J is free software: you can redistribute it and/or modify
 * it under the terms of the GNU Lesser General Public License as published by
 * the Free Software Foundation, either version 3 of the License, or
 * (at your option) any later version.
 *
 * Discord4J is distributed in the hope that it will be useful,
 * but WITHOUT ANY WARRANTY; without even the implied warranty of
 * MERCHANTABILITY or FITNESS FOR A PARTICULAR PURPOSE. See the
 * GNU Lesser General Public License for more details.
 *
 * You should have received a copy of the GNU Lesser General Public License
 * along with Discord4J. If not, see <http://www.gnu.org/licenses/>.
 */
package discord4j.core.event.dispatch;

import discord4j.common.store.api.object.PresenceAndUserData;
import discord4j.common.util.Snowflake;
import discord4j.core.GatewayDiscordClient;
import discord4j.core.event.domain.*;
import discord4j.core.event.domain.automod.AutoModActionExecutedEvent;
import discord4j.core.event.domain.automod.AutoModRuleCreateEvent;
import discord4j.core.event.domain.automod.AutoModRuleDeleteEvent;
import discord4j.core.event.domain.automod.AutoModRuleUpdateEvent;
import discord4j.core.event.domain.channel.TypingStartEvent;
import discord4j.core.event.domain.integration.IntegrationCreateEvent;
import discord4j.core.event.domain.integration.IntegrationDeleteEvent;
import discord4j.core.event.domain.integration.IntegrationUpdateEvent;
import discord4j.core.event.domain.interaction.*;
import discord4j.core.object.VoiceState;
import discord4j.core.object.audit.AuditLogEntry;
import discord4j.core.object.automod.AutoModRule;
import discord4j.core.object.command.ApplicationCommand;
import discord4j.core.object.command.ApplicationCommandInteraction;
import discord4j.core.object.command.Interaction;
import discord4j.core.object.component.MessageComponent;
import discord4j.core.object.entity.Integration;
import discord4j.core.object.entity.Member;
import discord4j.core.object.entity.User;
import discord4j.core.object.presence.Presence;
import discord4j.discordjson.json.AuditLogEntryData;
import discord4j.discordjson.json.PartialUserData;
import discord4j.discordjson.json.PresenceData;
import discord4j.discordjson.json.UserData;
import discord4j.discordjson.json.VoiceStateData;
import discord4j.discordjson.json.gateway.*;
import discord4j.gateway.retry.GatewayStateChange;
import reactor.core.publisher.Mono;
import reactor.util.Logger;
import reactor.util.Loggers;

import java.time.Instant;
import java.time.format.DateTimeFormatter;
import java.util.HashMap;
import java.util.Map;
import java.util.Optional;

/**
 * Registry for {@link Dispatch} to {@link Event} mapping operations.
 */
public class DispatchHandlers implements DispatchEventMapper {

    private static final Map<Class<?>, DispatchHandler<?, ?, ?>> handlerMap = new HashMap<>();

    static {
        addHandler(ChannelCreate.class, ChannelDispatchHandlers::channelCreate);
        addHandler(ChannelDelete.class, ChannelDispatchHandlers::channelDelete);
        addHandler(ChannelPinsUpdate.class, ChannelDispatchHandlers::channelPinsUpdate);
        addHandler(ChannelUpdate.class, ChannelDispatchHandlers::channelUpdate);
        addHandler(AuditLogEntryCreate.class, DispatchHandlers::auditLogEntryCreate);
        addHandler(GuildBanAdd.class, GuildDispatchHandlers::guildBanAdd);
        addHandler(GuildBanRemove.class, GuildDispatchHandlers::guildBanRemove);
        addHandler(GuildCreate.class, GuildDispatchHandlers::guildCreate);
        addHandler(GuildDelete.class, GuildDispatchHandlers::guildDelete);
        addHandler(GuildEmojisUpdate.class, GuildDispatchHandlers::guildEmojisUpdate);
        addHandler(GuildIntegrationsUpdate.class, GuildDispatchHandlers::guildIntegrationsUpdate);
        addHandler(GuildMemberAdd.class, GuildDispatchHandlers::guildMemberAdd);
        addHandler(GuildMemberRemove.class, GuildDispatchHandlers::guildMemberRemove);
        addHandler(GuildMembersChunk.class, GuildDispatchHandlers::guildMembersChunk);
        addHandler(GuildMemberUpdate.class, GuildDispatchHandlers::guildMemberUpdate);
        addHandler(GuildRoleCreate.class, GuildDispatchHandlers::guildRoleCreate);
        addHandler(GuildRoleDelete.class, GuildDispatchHandlers::guildRoleDelete);
        addHandler(GuildRoleUpdate.class, GuildDispatchHandlers::guildRoleUpdate);
        addHandler(GuildUpdate.class, GuildDispatchHandlers::guildUpdate);
        addHandler(MessageCreate.class, MessageDispatchHandlers::messageCreate);
        addHandler(MessageDelete.class, MessageDispatchHandlers::messageDelete);
        addHandler(MessageDeleteBulk.class, MessageDispatchHandlers::messageDeleteBulk);
        addHandler(MessageReactionAdd.class, MessageDispatchHandlers::messageReactionAdd);
        addHandler(MessageReactionRemove.class, MessageDispatchHandlers::messageReactionRemove);
        addHandler(MessageReactionRemoveEmoji.class, MessageDispatchHandlers::messageReactionRemoveEmoji);
        addHandler(MessageReactionRemoveAll.class, MessageDispatchHandlers::messageReactionRemoveAll);
        addHandler(MessageUpdate.class, MessageDispatchHandlers::messageUpdate);
        addHandler(PresenceUpdate.class, DispatchHandlers::presenceUpdate);
        addHandler(Ready.class, LifecycleDispatchHandlers::ready);
        addHandler(Resumed.class, LifecycleDispatchHandlers::resumed);
        addHandler(TypingStart.class, DispatchHandlers::typingStart);
        addHandler(UserUpdate.class, DispatchHandlers::userUpdate);
        addHandler(VoiceServerUpdate.class, DispatchHandlers::voiceServerUpdate);
        addHandler(VoiceStateUpdateDispatch.class, DispatchHandlers::voiceStateUpdateDispatch);
        addHandler(WebhooksUpdate.class, DispatchHandlers::webhooksUpdate);
        addHandler(InviteCreate.class, DispatchHandlers::inviteCreate);
        addHandler(InviteDelete.class, DispatchHandlers::inviteDelete);
        addHandler(InteractionCreate.class, DispatchHandlers::interactionCreate);
        addHandler(ApplicationCommandCreate.class, ApplicationCommandDispatchHandlers::applicationCommandCreate);
        addHandler(ApplicationCommandUpdate.class, ApplicationCommandDispatchHandlers::applicationCommandUpdate);
        addHandler(ApplicationCommandDelete.class, ApplicationCommandDispatchHandlers::applicationCommandDelete);
        addHandler(IntegrationCreate.class, DispatchHandlers::integrationCreate);
        addHandler(IntegrationUpdate.class, DispatchHandlers::integrationUpdate);
        addHandler(IntegrationDelete.class, DispatchHandlers::integrationDelete);
<<<<<<< HEAD
        addHandler(ThreadCreate.class, ThreadDispatchHandlers::threadCreate);
        addHandler(ThreadUpdate.class, ThreadDispatchHandlers::threadUpdate);
        addHandler(ThreadDelete.class, ThreadDispatchHandlers::threadDelete);
        addHandler(ThreadListSync.class, ThreadDispatchHandlers::threadListSync);
        addHandler(ThreadMemberUpdate.class, ThreadDispatchHandlers::threadMemberUpdate);
        addHandler(ThreadMembersUpdate.class, ThreadDispatchHandlers::threadMembersUpdate);
        addHandler(StageInstanceCreate.class, StageInstanceDispatchHandlers::stageInstanceCreate);
        addHandler(StageInstanceUpdate.class, StageInstanceDispatchHandlers::stageInstanceUpdate);
        addHandler(StageInstanceDelete.class, StageInstanceDispatchHandlers::stageInstanceDelete);
=======
        addHandler(AutoModRuleCreate.class, DispatchHandlers::autoModRuleCreate);
        addHandler(AutoModRuleUpdate.class, DispatchHandlers::autoModRuleUpdate);
        addHandler(AutoModRuleDelete.class, DispatchHandlers::autoModRuleDelete);
        addHandler(AutoModActionExecution.class, DispatchHandlers::autoModActionExecute);
>>>>>>> 56ff706c

        addHandler(GatewayStateChange.class, LifecycleDispatchHandlers::gatewayStateChanged);

        addHandler(UnavailableGuildCreate.class, context -> Mono.empty());
    }

    private static <D, S, E extends Event> void addHandler(Class<D> dispatchType,
                                                           DispatchHandler<D, S, E> dispatchHandler) {
        handlerMap.put(dispatchType, dispatchHandler);
    }

    private static final Logger log = Loggers.getLogger(DispatchHandlers.class);

    /**
     * Process a {@link Dispatch} object wrapped with its context to potentially obtain an {@link Event}.
     *
     * @param context the DispatchContext used with this Dispatch object
     * @param <D> the Dispatch type
     * @param <S> the old state type, if applicable
     * @param <E> the resulting Event type
     * @return an Event mapped from the given Dispatch object, or null if no Event is produced.
     */
    @SuppressWarnings("unchecked")
    public <D, S, E extends Event> Mono<E> handle(DispatchContext<D, S> context) {
        DispatchHandler<D, S, E> handler = (DispatchHandler<D, S, E>) handlerMap.entrySet()
                .stream()
                .filter(entry -> entry.getKey().isAssignableFrom(context.getDispatch().getClass()))
                .map(Map.Entry::getValue)
                .findFirst()
                .orElse(null);
        if (handler == null) {
            log.warn("Handler not found from: {}", context.getDispatch().getClass());
            return Mono.empty();
        }
        return Mono.defer(() -> handler.handle(context))
                .checkpoint("Dispatch handled for " + context.getDispatch().getClass());
    }

    private static Mono<PresenceUpdateEvent> presenceUpdate(DispatchContext<PresenceUpdate, PresenceAndUserData> context) {
        GatewayDiscordClient gateway = context.getGateway();

        long guildId = Snowflake.asLong(context.getDispatch().guildId());
        PartialUserData userData = context.getDispatch().user();
        PresenceData presenceData = createPresence(context.getDispatch());
        Presence current = new Presence(presenceData);
        Presence oldPresence = context.getOldState()
                .flatMap(PresenceAndUserData::getPresenceData)
                .map(Presence::new)
                .orElse(null);
        User oldUser = context.getOldState()
                .flatMap(PresenceAndUserData::getUserData)
                .map(old -> new User(gateway, old))
                .orElse(null);

        return Mono.just(new PresenceUpdateEvent(gateway, context.getShardInfo(), guildId, oldUser, userData, current, oldPresence));
    }

    private static PresenceData createPresence(PresenceUpdate update) {
        return PresenceData.builder()
                .user(update.user())
                .status(update.status())
                .activities(update.activities())
                .clientStatus(update.clientStatus())
                .build();
    }

    private static Mono<TypingStartEvent> typingStart(DispatchContext<TypingStart, Void> context) {
        long channelId = Snowflake.asLong(context.getDispatch().channelId());
        Long guildId = context.getDispatch().guildId().toOptional().map(Snowflake::asLong).orElse(null);
        long userId = Snowflake.asLong(context.getDispatch().userId());
        Instant startTime = Instant.ofEpochSecond(context.getDispatch().timestamp());

        Member member = context.getDispatch().member().toOptional()
                .filter(__ -> guildId != null)
                .map(memberData -> new Member(context.getGateway(), memberData, guildId))
                .orElse(null);

        return Mono.just(new TypingStartEvent(context.getGateway(), context.getShardInfo(), channelId, guildId,
                userId, startTime, member));
    }

    private static Mono<UserUpdateEvent> userUpdate(DispatchContext<UserUpdate, UserData> context) {
        GatewayDiscordClient gateway = context.getGateway();
        UserData userData = context.getDispatch().user();
        User current = new User(gateway, userData);

        return Mono.just(new UserUpdateEvent(gateway, context.getShardInfo(), current, context.getOldState()
                                .map(old -> new User(gateway, old)).orElse(null)));
    }

    private static Mono<Event> voiceServerUpdate(DispatchContext<VoiceServerUpdate, Void> context) {
        String token = context.getDispatch().token();
        long guildId = Snowflake.asLong(context.getDispatch().guildId());
        String endpoint = context.getDispatch().endpoint();

        return Mono.just(new VoiceServerUpdateEvent(context.getGateway(), context.getShardInfo(), token, guildId,
                endpoint));
    }

    private static Mono<VoiceStateUpdateEvent> voiceStateUpdateDispatch(DispatchContext<VoiceStateUpdateDispatch, VoiceStateData> context) {
        GatewayDiscordClient gateway = context.getGateway();
        Optional<VoiceStateData> oldVoiceStateData = context.getOldState();
        VoiceStateUpdateDispatch voiceStateUpdate = context.getDispatch();
        VoiceStateData voiceStateData = voiceStateUpdate.voiceState();
        VoiceState current = new VoiceState(gateway, voiceStateData);

        if (oldVoiceStateData.isPresent()
                && voiceStateData.channelId().isPresent()
                && !voiceStateData.guildId().isAbsent()
                && voiceStateData.suppress()
                && voiceStateData.requestToSpeakTimestamp().isPresent()
                && !oldVoiceStateData.flatMap(VoiceStateData::requestToSpeakTimestamp).isPresent()) {
            return Mono.just(new StageRequestToSpeakEvent(gateway, context.getShardInfo(), current,
                    oldVoiceStateData.map(old -> new VoiceState(gateway, old)).orElse(null)));
        } else {
            return Mono.just(new VoiceStateUpdateEvent(gateway, context.getShardInfo(), current, context.getOldState()
                    .map(old -> new VoiceState(gateway, old)).orElse(null)));
        }
    }

    private static Mono<Event> webhooksUpdate(DispatchContext<WebhooksUpdate, Void> context) {
        long guildId = Snowflake.asLong(context.getDispatch().guildId());
        long channelId = Snowflake.asLong(context.getDispatch().channelId());

        return Mono.just(new WebhooksUpdateEvent(context.getGateway(), context.getShardInfo(), guildId, channelId));
    }

    private static Mono<AuditLogEntryCreateEvent> auditLogEntryCreate(DispatchContext<AuditLogEntryCreate, Void> context) {
        long guildId = Snowflake.asLong(context.getDispatch().guildId());
        AuditLogEntry auditLogEntry = new AuditLogEntry(context.getGateway(), context.getDispatch());

        return Mono.just(new AuditLogEntryCreateEvent(context.getGateway(), context.getShardInfo(), guildId, auditLogEntry));
    }

    private static Mono<InviteCreateEvent> inviteCreate(DispatchContext<InviteCreate, Void> context) {
        long guildId = Snowflake.asLong(context.getDispatch().guildId());
        long channelId = Snowflake.asLong(context.getDispatch().channelId());
        String code = context.getDispatch().code();
        Instant createdAt = DateTimeFormatter.ISO_OFFSET_DATE_TIME
                .parse(context.getDispatch().createdAt(), Instant::from);
        int uses = context.getDispatch().uses();
        int maxUses = context.getDispatch().maxUses();
        int maxAge = context.getDispatch().maxAge();
        boolean temporary = context.getDispatch().temporary();

        User current = context.getDispatch().inviter().toOptional()
                .map(userData -> new User(context.getGateway(), userData))
                .orElse(null);

        return Mono.just(new InviteCreateEvent(context.getGateway(), context.getShardInfo(), guildId, channelId, code,
                current, createdAt, uses, maxUses, maxAge, temporary));
    }

    private static Mono<InviteDeleteEvent> inviteDelete(DispatchContext<InviteDelete, Void> context) {
        long guildId = Snowflake.asLong(context.getDispatch().guildId());
        long channelId = Snowflake.asLong(context.getDispatch().channelId());
        String code = context.getDispatch().code();

        return Mono.just(new InviteDeleteEvent(context.getGateway(), context.getShardInfo(), guildId, channelId, code));
    }

    private static Mono<InteractionCreateEvent> interactionCreate(DispatchContext<InteractionCreate, Void> context) {
        GatewayDiscordClient gateway = context.getGateway();
        Interaction interaction = new Interaction(gateway, context.getDispatch().interaction());

        switch (interaction.getType()) {
            case APPLICATION_COMMAND:
                ApplicationCommand.Type commandType = interaction.getCommandInteraction()
                        .flatMap(ApplicationCommandInteraction::getApplicationCommandType)
                        .orElseThrow(IllegalStateException::new); // command type must be present.

                switch (commandType) {
                    case CHAT_INPUT:
                        return Mono.just(new ChatInputInteractionEvent(gateway, context.getShardInfo(), interaction));
                    case MESSAGE:
                        return Mono.just(new MessageInteractionEvent(gateway, context.getShardInfo(), interaction));
                    case USER:
                        return Mono.just(new UserInteractionEvent(gateway, context.getShardInfo(), interaction));
                    default:
                        return Mono.just(
                                new ApplicationCommandInteractionEvent(gateway, context.getShardInfo(), interaction)
                        );
                }
            case MESSAGE_COMPONENT:
                MessageComponent.Type componentType = interaction.getCommandInteraction()
                        .flatMap(ApplicationCommandInteraction::getComponentType)
                        .orElseThrow(IllegalStateException::new); // component type must be present

                switch (componentType) {
                    case BUTTON:
                        return Mono.just(new ButtonInteractionEvent(gateway, context.getShardInfo(), interaction));
                    case SELECT_MENU:
                    case SELECT_MENU_ROLE:
                    case SELECT_MENU_USER:
                    case SELECT_MENU_MENTIONABLE:
                    case SELECT_MENU_CHANNEL:
                        return Mono.just(new SelectMenuInteractionEvent(gateway, context.getShardInfo(), interaction));
                    default:
                        return Mono.just(new ComponentInteractionEvent(gateway, context.getShardInfo(), interaction));
                }

            case APPLICATION_COMMAND_AUTOCOMPLETE:
                return Mono.just(new ChatInputAutoCompleteEvent(gateway, context.getShardInfo(), interaction));
            case MODAL_SUBMIT:
                return Mono.just(new ModalSubmitInteractionEvent(gateway, context.getShardInfo(), interaction));
            default:
                return Mono.just(new InteractionCreateEvent(gateway, context.getShardInfo(), interaction));
        }

    }

    private static Mono<IntegrationDeleteEvent> integrationDelete(DispatchContext<IntegrationDelete, Void> context) {
        long guildId = Snowflake.asLong(context.getDispatch().guildId());
        long id = Snowflake.asLong(context.getDispatch().id());
        Long applicationId = context.getDispatch().applicationId().toOptional().map(Snowflake::asLong).orElse(null);

        return Mono.just(new IntegrationDeleteEvent(context.getGateway(), context.getShardInfo(), id, guildId,
                applicationId));
    }

    private static Mono<IntegrationUpdateEvent> integrationUpdate(DispatchContext<IntegrationUpdate, Void> context) {
        long guildId = Snowflake.asLong(context.getDispatch().guildId());
        Integration integration = new Integration(context.getGateway(), context.getDispatch().integration(), guildId);

        return Mono.just(new IntegrationUpdateEvent(context.getGateway(), context.getShardInfo(), guildId,
                integration));
    }

    private static Mono<IntegrationCreateEvent> integrationCreate(DispatchContext<IntegrationCreate, Void> context) {
        long guildId = Snowflake.asLong(context.getDispatch().guildId());
        Integration integration = new Integration(context.getGateway(), context.getDispatch().integration(), guildId);

        return Mono.just(new IntegrationCreateEvent(context.getGateway(), context.getShardInfo(), guildId, integration));
    }

    private static Mono<AutoModRuleCreateEvent> autoModRuleCreate(DispatchContext<AutoModRuleCreate,Void> context) {
        AutoModRule autoModRule = new AutoModRule(context.getGateway(), context.getDispatch().automodrule());

        return Mono.just(new AutoModRuleCreateEvent(context.getGateway(), context.getShardInfo(), autoModRule));
    }

    private static Mono<AutoModRuleUpdateEvent> autoModRuleUpdate(DispatchContext<AutoModRuleUpdate, Void> context) {
        AutoModRule autoModRule = new AutoModRule(context.getGateway(), context.getDispatch().automodrule());

        return Mono.just(new AutoModRuleUpdateEvent(context.getGateway(), context.getShardInfo(), autoModRule));
    }

    private static Mono<AutoModRuleDeleteEvent> autoModRuleDelete(DispatchContext<AutoModRuleDelete, Void> context) {
        AutoModRule autoModRule = new AutoModRule(context.getGateway(), context.getDispatch().automodrule());

        return Mono.just(new AutoModRuleDeleteEvent(context.getGateway(), context.getShardInfo(), autoModRule));
    }

    private static Mono<AutoModActionExecutedEvent> autoModActionExecute(DispatchContext<AutoModActionExecution, Void> context) {
        return Mono.just(new AutoModActionExecutedEvent(context.getGateway(), context.getShardInfo(), context.getDispatch()));
    }
}<|MERGE_RESOLUTION|>--- conflicted
+++ resolved
@@ -40,7 +40,6 @@
 import discord4j.core.object.entity.Member;
 import discord4j.core.object.entity.User;
 import discord4j.core.object.presence.Presence;
-import discord4j.discordjson.json.AuditLogEntryData;
 import discord4j.discordjson.json.PartialUserData;
 import discord4j.discordjson.json.PresenceData;
 import discord4j.discordjson.json.UserData;
@@ -109,7 +108,6 @@
         addHandler(IntegrationCreate.class, DispatchHandlers::integrationCreate);
         addHandler(IntegrationUpdate.class, DispatchHandlers::integrationUpdate);
         addHandler(IntegrationDelete.class, DispatchHandlers::integrationDelete);
-<<<<<<< HEAD
         addHandler(ThreadCreate.class, ThreadDispatchHandlers::threadCreate);
         addHandler(ThreadUpdate.class, ThreadDispatchHandlers::threadUpdate);
         addHandler(ThreadDelete.class, ThreadDispatchHandlers::threadDelete);
@@ -119,12 +117,10 @@
         addHandler(StageInstanceCreate.class, StageInstanceDispatchHandlers::stageInstanceCreate);
         addHandler(StageInstanceUpdate.class, StageInstanceDispatchHandlers::stageInstanceUpdate);
         addHandler(StageInstanceDelete.class, StageInstanceDispatchHandlers::stageInstanceDelete);
-=======
         addHandler(AutoModRuleCreate.class, DispatchHandlers::autoModRuleCreate);
         addHandler(AutoModRuleUpdate.class, DispatchHandlers::autoModRuleUpdate);
         addHandler(AutoModRuleDelete.class, DispatchHandlers::autoModRuleDelete);
         addHandler(AutoModActionExecution.class, DispatchHandlers::autoModActionExecute);
->>>>>>> 56ff706c
 
         addHandler(GatewayStateChange.class, LifecycleDispatchHandlers::gatewayStateChanged);
 
