/*
 * This file is part of Discord4J.
 *
 * Discord4J is free software: you can redistribute it and/or modify
 * it under the terms of the GNU Lesser General Public License as published by
 * the Free Software Foundation, either version 3 of the License, or
 * (at your option) any later version.
 *
 * Discord4J is distributed in the hope that it will be useful,
 * but WITHOUT ANY WARRANTY; without even the implied warranty of
 * MERCHANTABILITY or FITNESS FOR A PARTICULAR PURPOSE. See the
 * GNU Lesser General Public License for more details.
 *
 * You should have received a copy of the GNU Lesser General Public License
 * along with Discord4J. If not, see <http://www.gnu.org/licenses/>.
 */

package discord4j.core.event.domain;

import discord4j.common.annotations.Experimental;
import discord4j.common.util.Snowflake;
import discord4j.core.GatewayDiscordClient;
import discord4j.core.object.command.Interaction;
import discord4j.core.object.entity.Message;
import discord4j.core.spec.InteractionApplicationCommandCallbackSpec;
import discord4j.discordjson.json.*;
import discord4j.gateway.ShardInfo;
import discord4j.rest.RestClient;
import discord4j.rest.interaction.InteractionResponse;
import discord4j.rest.util.InteractionResponseType;
import discord4j.rest.util.MultipartRequest;
import reactor.core.publisher.Mono;

import java.util.function.Consumer;

/**
 * Dispatched when a user in a guild uses a Slash Command.
 * <p>
 * This event is dispatched by Discord.
 *
 * @see <a href="https://discord.com/developers/docs/topics/gateway#interaction-create">Interaction Create</a>
 */
@Experimental
public class InteractionCreateEvent extends Event {

    private final Interaction interaction;
    private final EventInteractionResponse response;

    public InteractionCreateEvent(GatewayDiscordClient gateway, ShardInfo shardInfo, Interaction interaction) {
        super(gateway, shardInfo);
        this.interaction = interaction;
        this.response = new EventInteractionResponse(getClient().rest(), interaction.getData());
    }

    /**
     * Gets the {@link discord4j.core.object.command.Interaction} associated with the event.
     *
     * @return The {@link discord4j.core.object.command.Interaction} associated with the event.
     */
    public Interaction getInteraction() {
        return interaction;
    }

    private ApplicationCommandInteractionData getCommandInteractionData() {
        return interaction.getData().data().get();
    }

    /**
     * Gets the id of the invoked command.
     *
     * @return The id of the invoked command.
     */
    public Snowflake getCommandId() {
        return Snowflake.of(getCommandInteractionData().id());
    }

    /**
     * Gets the name of the invoked command.
     *
     * @return The name of the invoked command.
     */
    public String getCommandName() {
        return getCommandInteractionData().name();
    }

    private Mono<Void> createInteractionResponse(InteractionResponseData responseData) {
        long id = interaction.getId().asLong();
        String token = interaction.getToken();

        return getClient().rest().getInteractionService()
                .createInteractionResponse(id, token, responseData);
    }

    /**
     * Acknowledges the interaction indicating a response will be edited later. The user sees a loading state, visible
     * to all participants in the invoking channel. For a "only you can see this" response, see
     * {@link #acknowledgeEphemeral()}, or to include a message, {@link #replyEphemeral(String)}
     *
     * @return A {@link Mono} where, upon successful completion, emits nothing; acknowledging the interaction
     * and indicating a response will be edited later. The user sees a loading state. If an error is received, it
     * is emitted through the {@code Mono}.
     */
    public Mono<Void> acknowledge() {
        return createInteractionResponse(InteractionResponseData.builder()
                .type(InteractionResponseType.DEFERRED_CHANNEL_MESSAGE_WITH_SOURCE.getValue())
                .data(InteractionApplicationCommandCallbackData.builder().build())
                .build());
    }

    /**
     * Acknowledges the interaction indicating a response will be edited later. Only the invoking user sees a loading
     * state.
     *
     * @return A {@link Mono} where, upon successful completion, emits nothing, acknowledging the interaction
     * and indicating a response will be edited later. If an error is received, it is emitted through the {@code Mono}.
     */
    public Mono<Void> acknowledgeEphemeral() {
        return createInteractionResponse(InteractionResponseData.builder()
                .type(InteractionResponseType.DEFERRED_CHANNEL_MESSAGE_WITH_SOURCE.getValue())
                .data(InteractionApplicationCommandCallbackData.builder()
                        .flags(Message.Flag.EPHEMERAL.getFlag())
                        .build())
                .build());
    }

    /**
     * Requests to respond to the interaction with only
     * {@link InteractionApplicationCommandCallbackSpec#setContent(String) content}.
     *
     * @param content A string message to populate the message with.
     * @return A {@link Mono} where, upon successful completion, emits nothing, indicating the interaction response has
     * been sent. If an error is received, it is emitted through the {@code Mono}.
     * @see InteractionApplicationCommandCallbackSpec#setContent(String)
     */
    public Mono<Void> reply(final String content) {
        return reply(spec -> spec.setContent(content));
    }

    /**
     * Requests to respond to the interaction with only
     * {@link InteractionApplicationCommandCallbackSpec#setContent(String) content} and
     * {@link InteractionApplicationCommandCallbackSpec#setEphemeral(boolean) ephemeral set to true}. Only the invoking
     * user can see it.
     *
     * @param content A string message to populate the message with.
     * @return A {@link Mono} where, upon successful completion, emits nothing; indicating the ephemeral interaction
     * response has been sent. If an error is received, it is emitted through the {@code Mono}.
     * @see InteractionApplicationCommandCallbackSpec#setContent(String)
     * @see InteractionApplicationCommandCallbackSpec#setEphemeral(boolean)
     */
    public Mono<Void> replyEphemeral(final String content) {
        return reply(spec -> spec.setContent(content).setEphemeral(true));
    }

    /**
     * Requests to respond to the interaction with a message.
     *
     * @param spec A {@link Consumer} that provides a "blank" {@link InteractionApplicationCommandCallbackSpec} to be
     * operated on.
     * @return A {@link Mono} where, upon successful completion, emits nothing; indicating the interaction response has
     * been sent. If an error is received, it is emitted through the {@code Mono}.
     */
    public Mono<Void> reply(final Consumer<? super InteractionApplicationCommandCallbackSpec> spec) {
        return Mono.defer(
                () -> {
                    InteractionApplicationCommandCallbackSpec mutatedSpec =
                            new InteractionApplicationCommandCallbackSpec();
                    getClient().getRestClient().getRestResources()
                            .getAllowedMentions()
                            .ifPresent(mutatedSpec::setAllowedMentions);
                    spec.accept(mutatedSpec);
                    return createInteractionResponse(InteractionResponseData.builder()
                            .type(InteractionResponseType.CHANNEL_MESSAGE_WITH_SOURCE.getValue())
                            .data(mutatedSpec.asRequest())
                            .build());
                });
    }

    /**
     * Gets a handler for common operations related to an interaction followup response associated with this event.
     *
     * @return A handler for common operations related to an interaction followup response associated with this event.
     */
    public InteractionResponse getInteractionResponse() {
        return response;
    }

    static class EventInteractionResponse implements InteractionResponse {

        private final RestClient restClient;
        private final InteractionData interactionData;
        private final long applicationId;

        EventInteractionResponse(RestClient restClient, InteractionData interactionData) {
            this.restClient = restClient;
            this.interactionData = interactionData;
            this.applicationId = Snowflake.asLong(interactionData.applicationId());
        }

        @Override
        public Mono<MessageData> editInitialResponse(WebhookMessageEditRequest request) {
            return restClient.getWebhookService()
                    .modifyWebhookMessage(applicationId, interactionData.token(), "@original", request);
        }

        @Override
        public Mono<Void> deleteInitialResponse() {
            return restClient.getWebhookService()
                    .deleteWebhookMessage(applicationId, interactionData.token(), "@original");
        }

        @Override
        public Mono<MessageData> createFollowupMessage(String content) {
            WebhookExecuteRequest body = WebhookExecuteRequest.builder().content(content).build();
<<<<<<< HEAD
            return applicationId.flatMap(id -> restClient.getWebhookService()
                    .executeWebhook(id, interactionData.token(), true, MultipartRequest.ofRequest(body)));
        }

        @Override
        public Mono<MessageData> createFollowupMessage(MultipartRequest<WebhookExecuteRequest> request, boolean wait) {
            return applicationId.flatMap(id -> restClient.getWebhookService()
                    .executeWebhook(id, interactionData.token(), wait, request));
=======
            WebhookMultipartRequest request = new WebhookMultipartRequest(body);
            return restClient.getWebhookService()
                    .executeWebhook(applicationId, interactionData.token(), true, request);
        }

        @Override
        public Mono<MessageData> createFollowupMessage(WebhookMultipartRequest request, boolean wait) {
            return restClient.getWebhookService()
                    .executeWebhook(applicationId, interactionData.token(), wait, request);
>>>>>>> 55bd9e3c
        }

        @Override
        public Mono<MessageData> editFollowupMessage(long messageId, WebhookMessageEditRequest request, boolean wait) {
            return restClient.getWebhookService()
                    .modifyWebhookMessage(applicationId, interactionData.token(), String.valueOf(messageId), request);
        }

        @Override
        public Mono<Void> deleteFollowupMessage(long messageId) {
            return restClient.getWebhookService()
                    .deleteWebhookMessage(applicationId, interactionData.token(), String.valueOf(messageId));
        }
    }
}<|MERGE_RESOLUTION|>--- conflicted
+++ resolved
@@ -212,26 +212,14 @@
         @Override
         public Mono<MessageData> createFollowupMessage(String content) {
             WebhookExecuteRequest body = WebhookExecuteRequest.builder().content(content).build();
-<<<<<<< HEAD
-            return applicationId.flatMap(id -> restClient.getWebhookService()
-                    .executeWebhook(id, interactionData.token(), true, MultipartRequest.ofRequest(body)));
+            return restClient.getWebhookService()
+                    .executeWebhook(applicationId, interactionData.token(), true, MultipartRequest.ofRequest(body));
         }
 
         @Override
         public Mono<MessageData> createFollowupMessage(MultipartRequest<WebhookExecuteRequest> request, boolean wait) {
-            return applicationId.flatMap(id -> restClient.getWebhookService()
-                    .executeWebhook(id, interactionData.token(), wait, request));
-=======
-            WebhookMultipartRequest request = new WebhookMultipartRequest(body);
-            return restClient.getWebhookService()
-                    .executeWebhook(applicationId, interactionData.token(), true, request);
-        }
-
-        @Override
-        public Mono<MessageData> createFollowupMessage(WebhookMultipartRequest request, boolean wait) {
             return restClient.getWebhookService()
                     .executeWebhook(applicationId, interactionData.token(), wait, request);
->>>>>>> 55bd9e3c
         }
 
         @Override
