--- conflicted
+++ resolved
@@ -58,13 +58,8 @@
     private final Boolean currentPending;
 
     public MemberUpdateEvent(GatewayDiscordClient gateway, ShardInfo shardInfo, long guildId, long memberId,
-<<<<<<< HEAD
                              @Nullable Member old, Set<Long> currentRoleIds, @Nullable String currentNickname,
-                             String currentJoinedAt, @Nullable String currentPremiumSince,
-=======
-                             @Nullable Member old, List<Long> currentRoles, @Nullable String currentNickname,
                              @Nullable String currentJoinedAt, @Nullable String currentPremiumSince,
->>>>>>> 82d08ddf
                              @Nullable Boolean currentPending) {
         super(gateway, shardInfo);
 
@@ -157,18 +152,14 @@
     }
 
     /**
-     * Gets the current join time of the {@link Member} involved in this event. Can be {@code null} if this event is
-     * caused by a lurking stage channel member.
+     * Gets the current join time of the {@link Member} involved in this event, if present. It is typically absent if
+     * this event is caused by a lurking stage channel member.
      *
-     * @return The current join time of the {@link Member} involved in this event if present, {@code null} otherwise.
+     * @return The current join time of the {@link Member} involved in this event, if present.
      */
-    @Nullable
-    public Instant getJoinTime() {
-        // TODO: temporarily return null. change to Optional return for 3.2
-        if (currentJoinedAt == null) {
-            return null;
-        }
-        return DateTimeFormatter.ISO_OFFSET_DATE_TIME.parse(currentJoinedAt, Instant::from);
+    public Optional<Instant> getJoinTime() {
+        return Optional.ofNullable(currentJoinedAt)
+                .map(it -> DateTimeFormatter.ISO_OFFSET_DATE_TIME.parse(it, Instant::from));
     }
 
     /**
