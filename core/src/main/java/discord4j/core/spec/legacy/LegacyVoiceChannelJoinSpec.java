/*
 * This file is part of Discord4J.
 *
 * Discord4J is free software: you can redistribute it and/or modify
 * it under the terms of the GNU Lesser General Public License as published by
 * the Free Software Foundation, either version 3 of the License, or
 * (at your option) any later version.
 *
 * Discord4J is distributed in the hope that it will be useful,
 * but WITHOUT ANY WARRANTY; without even the implied warranty of
 * MERCHANTABILITY or FITNESS FOR A PARTICULAR PURPOSE.  See the
 * GNU Lesser General Public License for more details.
 *
 * You should have received a copy of the GNU Lesser General Public License
 * along with Discord4J.  If not, see <http://www.gnu.org/licenses/>.
 */
package discord4j.core.spec.legacy;

import discord4j.common.LogUtil;
import discord4j.common.util.Snowflake;
import discord4j.core.GatewayDiscordClient;
import discord4j.core.event.domain.VoiceServerUpdateEvent;
import discord4j.core.event.domain.VoiceStateUpdateEvent;
import discord4j.core.object.entity.Member;
<<<<<<< HEAD
import discord4j.core.object.entity.channel.AudioChannel;
=======
import discord4j.core.object.entity.channel.VoiceChannel;
import discord4j.core.spec.DefaultVoiceServerUpdateTask;
>>>>>>> 5764a5af
import discord4j.discordjson.json.gateway.VoiceStateUpdate;
import discord4j.gateway.GatewayClientGroup;
import discord4j.gateway.intent.Intent;
import discord4j.gateway.json.ShardGatewayPayload;
import discord4j.rest.util.Permission;
import discord4j.voice.AudioProvider;
import discord4j.voice.AudioReceiver;
import discord4j.voice.LocalVoiceReceiveTaskFactory;
import discord4j.voice.LocalVoiceSendTaskFactory;
import discord4j.voice.VoiceChannelRetrieveTask;
import discord4j.voice.VoiceConnection;
import discord4j.voice.VoiceDisconnectTask;
import discord4j.voice.VoiceGatewayOptions;
import discord4j.voice.VoiceReceiveTaskFactory;
import discord4j.voice.VoiceSendTaskFactory;
import discord4j.voice.VoiceServerOptions;
import discord4j.voice.VoiceServerUpdateTask;
import discord4j.voice.VoiceStateUpdateTask;
import reactor.core.publisher.Flux;
import reactor.core.publisher.Mono;
import reactor.function.TupleUtils;
import reactor.util.Logger;
import reactor.util.Loggers;
import reactor.util.retry.RetrySpec;

import java.time.Duration;
import java.util.Objects;
import java.util.concurrent.TimeoutException;

import static discord4j.common.LogUtil.format;

/**
 * LegacySpec used to request a connection to a {@link AudioChannel} and handle the initialization of the resulting
 * {@link VoiceConnection}.
 */
public class LegacyVoiceChannelJoinSpec implements LegacySpec<Mono<VoiceConnection>> {

    private static final Logger log = Loggers.getLogger(LegacyVoiceChannelJoinSpec.class);

    /** Default maximum amount of time in seconds to wait before the connection to the voice channel times out. */
    private static final int DEFAULT_TIMEOUT = 10;

    /** Default maximum amount of time in seconds to wait before a single IP discovery attempt times out. */
    private static final int DEFAULT_DISCOVERY_TIMEOUT = 5;

    private Duration timeout = Duration.ofSeconds(DEFAULT_TIMEOUT);
    private AudioProvider provider = AudioProvider.NO_OP;
    private AudioReceiver receiver = AudioReceiver.NO_OP;
    private VoiceSendTaskFactory sendTaskFactory = new LocalVoiceSendTaskFactory();
    private VoiceReceiveTaskFactory receiveTaskFactory = new LocalVoiceReceiveTaskFactory();
    private boolean selfDeaf;
    private boolean selfMute;
    private Duration ipDiscoveryTimeout = Duration.ofSeconds(DEFAULT_DISCOVERY_TIMEOUT);
    private RetrySpec ipDiscoveryRetrySpec = RetrySpec.maxInARow(1);

    private final GatewayDiscordClient gateway;
    private final AudioChannel audioChannel;

    public LegacyVoiceChannelJoinSpec(final GatewayDiscordClient gateway, final AudioChannel audioChannel) {
        this.gateway = Objects.requireNonNull(gateway);
        this.audioChannel = audioChannel;
    }

    /**
     * Configure the {@link AudioProvider} to use in the created {@link VoiceConnection}.
     *
     * @param provider Used to send audio.
     * @return This spec.
     */
    public LegacyVoiceChannelJoinSpec setProvider(final AudioProvider provider) {
        this.provider = provider;
        return this;
    }

    /**
     * Configure the {@link AudioReceiver} to use in the created {@link VoiceConnection}.
     *
     * @param receiver Used to receive audio.
     * @return This spec.
     * @deprecated Discord does not officially support bots receiving audio. It is not guaranteed that this
     * functionality works properly. Use at your own risk.
     */
    @Deprecated
    public LegacyVoiceChannelJoinSpec setReceiver(final AudioReceiver receiver) {
        this.receiver = receiver;
        return this;
    }

    /**
     * Configure the {@link VoiceSendTaskFactory} to use in the created {@link VoiceConnection}. A send task is created
     * when establishing a Voice Gateway session and is torn down when disconnecting.
     *
     * @param sendTaskFactory provides an audio send system that process outbound packets
     * @return this spec
     */
    public LegacyVoiceChannelJoinSpec setSendTaskFactory(VoiceSendTaskFactory sendTaskFactory) {
        this.sendTaskFactory = sendTaskFactory;
        return this;
    }

    /**
     * Configure the {@link VoiceReceiveTaskFactory} to use in the created {@link VoiceConnection}. A receive task is
     * created when establishing a Voice Gateway session and is torn down when disconnecting.
     *
     * @param receiveTaskFactory provides an audio receive system to process inbound packets
     * @return this spec
     * @deprecated Discord does not officially support bots receiving audio. It is not guaranteed that this
     * functionality works properly. Use at your own risk.
     */
    @Deprecated
    public LegacyVoiceChannelJoinSpec setReceiveTaskFactory(VoiceReceiveTaskFactory receiveTaskFactory) {
        this.receiveTaskFactory = receiveTaskFactory;
        return this;
    }

    /**
     * Set whether to deafen this client when establishing a {@link VoiceConnection}.
     *
     * @param selfDeaf if this client is deafened
     * @return this spec
     */
    public LegacyVoiceChannelJoinSpec setSelfDeaf(final boolean selfDeaf) {
        this.selfDeaf = selfDeaf;
        return this;
    }

    /**
     * Set whether to mute this client when establishing a {@link VoiceConnection}.
     *
     * @param selfMute if this client is muted
     * @return this spec
     */
    public LegacyVoiceChannelJoinSpec setSelfMute(final boolean selfMute) {
        this.selfMute = selfMute;
        return this;
    }

    /**
     * Set the maximum amount of time to wait before the connection to the voice channel timeouts.
     * For example, the connection may get stuck when the bot does not have {@link Permission#VIEW_CHANNEL} or
     * when the voice channel is full.
     * The default value is {@value #DEFAULT_TIMEOUT} seconds.
     *
     * @param timeout the maximum amount of time to wait before the connection to the voice channel timeouts
     * @return this spec
     */
    public LegacyVoiceChannelJoinSpec setTimeout(Duration timeout) {
        this.timeout = Objects.requireNonNull(timeout);
        return this;
    }

    /**
     * Set the maximum amount of time to wait for a single attempt at performing the IP discovery procedure. For more
     * information about this procedure check
     * <a href="https://discord.com/developers/docs/topics/voice-connections#ip-discovery">IP discovery</a>.
     * The default value is {@link #DEFAULT_DISCOVERY_TIMEOUT} seconds.
     *
     * @param ipDiscoveryTimeout the maximum amount of time to wait in a single attempt at IP discovery
     * @return this spec
     */
    public LegacyVoiceChannelJoinSpec setIpDiscoveryTimeout(Duration ipDiscoveryTimeout) {
        this.ipDiscoveryTimeout = Objects.requireNonNull(ipDiscoveryTimeout);
        return this;
    }

    /**
     * Set the retry policy to apply when performing IP discovery. For more
     * information about this procedure check
     * <a href="https://discord.com/developers/docs/topics/voice-connections#ip-discovery">IP discovery</a>.
     * The default value is retrying once before exiting.
     *
     * @param ipDiscoveryRetrySpec the maximum amount of time to wait in a single attempt at IP discovery
     * @return this spec
     */
<<<<<<< HEAD
    public LegacyVoiceChannelJoinSpec setIpDiscoveryRetrySpec(RetrySpec LegacyipDiscoveryRetrySpec) {
        this.ipDiscoveryRetrySpec = Objects.requireNonNull(LegacyipDiscoveryRetrySpec);
=======
    public LegacyVoiceChannelJoinSpec setIpDiscoveryRetrySpec(RetrySpec ipDiscoveryRetrySpec) {
        this.ipDiscoveryRetrySpec = Objects.requireNonNull(ipDiscoveryRetrySpec);
>>>>>>> 5764a5af
        return this;
    }

    @Override
    public Mono<VoiceConnection> asRequest() {
        if (!gateway.getGatewayResources().getIntents().contains(Intent.GUILD_VOICE_STATES)) {
            return Mono.error(new IllegalArgumentException(
                    "GUILD_VOICE_STATES intent is required to establish a voice connection"));
        }

        final Snowflake guildId = audioChannel.getGuildId();
        final Snowflake channelId = audioChannel.getId();
        final GatewayClientGroup clientGroup = audioChannel.getClient().getGatewayClientGroup();
        final int shardId = clientGroup.computeShardIndex(guildId);
        final Mono<Void> sendVoiceStateUpdate = clientGroup.unicast(ShardGatewayPayload.voiceStateUpdate(
                VoiceStateUpdate.builder()
                        .guildId(guildId.asString())
                        .channelId(channelId.asString())
                        .selfMute(selfMute)
                        .selfDeaf(selfDeaf)
                        .build(), shardId));

        final Mono<VoiceStateUpdateEvent> waitForVoiceStateUpdate = onVoiceStateUpdates(gateway, guildId).next();
        final Mono<VoiceServerUpdateEvent> waitForVoiceServerUpdate = onVoiceServerUpdate(gateway, guildId);

        final VoiceDisconnectTask disconnectTask = id -> audioChannel.sendDisconnectVoiceState()
                .then(gateway.getVoiceConnectionRegistry().disconnect(id));
        //noinspection ConstantConditions
        final VoiceServerUpdateTask serverUpdateTask = new DefaultVoiceServerUpdateTask(gateway);
        final VoiceStateUpdateTask stateUpdateTask = id -> onVoiceStateUpdates(gateway, id)
                .map(stateUpdateEvent -> stateUpdateEvent.getCurrent().getSessionId());
        final VoiceChannelRetrieveTask channelRetrieveTask = () -> gateway
                .getMemberById(audioChannel.getGuildId(), gateway.getSelfId())
                .flatMap(Member::getVoiceState)
                .flatMap(voiceState -> Mono.justOrEmpty(voiceState.getChannelId()));

        Mono<VoiceConnection> newConnection = sendVoiceStateUpdate
                .then(Mono.zip(waitForVoiceStateUpdate, waitForVoiceServerUpdate))
                .flatMap(TupleUtils.function((voiceState, voiceServer) -> {
                    final String session = voiceState.getCurrent().getSessionId();
                    //noinspection ConstantConditions
                    final VoiceServerOptions voiceServerOptions = new VoiceServerOptions(
                            voiceServer.getToken(), voiceServer.getEndpoint());
                    final VoiceGatewayOptions voiceGatewayOptions = new VoiceGatewayOptions(
                            guildId, gateway.getSelfId(), session, voiceServerOptions,
                            gateway.getCoreResources().getJacksonResources(),
                            gateway.getGatewayResources().getVoiceReactorResources(),
                            gateway.getGatewayResources().getVoiceReconnectOptions(),
                            provider, receiver, sendTaskFactory, receiveTaskFactory, disconnectTask,
                            serverUpdateTask, stateUpdateTask, channelRetrieveTask,
                            ipDiscoveryTimeout, ipDiscoveryRetrySpec);

                    return gateway.getVoiceConnectionFactory()
                            .create(voiceGatewayOptions)
                            .flatMap(vc -> gateway.getVoiceConnectionRegistry()
                                    .registerVoiceConnection(guildId, vc)
                                    .thenReturn(vc))
                            .doOnEach(signal -> {
                                if (signal.isOnSubscribe()) {
                                    log.debug(format(signal.getContextView(), "Creating voice connection"));
                                }
                            })
                            .contextWrite(ctx ->
                                    ctx.put(LogUtil.KEY_GATEWAY_ID, Integer.toHexString(gateway.hashCode()))
                                            .put(LogUtil.KEY_SHARD_ID, shardId)
                                            .put(LogUtil.KEY_GUILD_ID, guildId.asLong()));
                }))
                .timeout(timeout)
                .doFinally(signal -> log.debug("Voice connection handshake to guild {} done after {}",
                        guildId.asLong(), signal))
                // send disconnecting voice state to Discord and forward the timeout error signal
                .onErrorResume(TimeoutException.class,
                        t -> gateway.getVoiceConnectionRegistry().getVoiceConnection(guildId)
                                .switchIfEmpty(audioChannel.sendDisconnectVoiceState().then(Mono.error(t))));

        return gateway.getVoiceConnectionRegistry().getVoiceConnection(guildId)
                .flatMap(existing -> sendVoiceStateUpdate.then(waitForVoiceStateUpdate).thenReturn(existing))
                .switchIfEmpty(newConnection);
    }

    static Flux<VoiceStateUpdateEvent> onVoiceStateUpdates(GatewayDiscordClient gateway, Snowflake guildId) {
        return gateway.getEventDispatcher()
                .on(VoiceStateUpdateEvent.class)
                .filter(vsu -> {
                    final Snowflake vsuUser = vsu.getCurrent().getUserId();
                    final Snowflake vsuGuild = vsu.getCurrent().getGuildId();
                    // this update is for the bot (current) user in this guild
                    return vsuUser.equals(gateway.getSelfId()) && vsuGuild.equals(guildId);
                });
    }

    static Mono<VoiceServerUpdateEvent> onVoiceServerUpdate(GatewayDiscordClient gateway, Snowflake guildId) {
        return gateway.getEventDispatcher()
                .on(VoiceServerUpdateEvent.class)
                .filter(vsu -> vsu.getGuildId().equals(guildId) && vsu.getEndpoint() != null)
                .next();
    }
}<|MERGE_RESOLUTION|>--- conflicted
+++ resolved
@@ -22,12 +22,8 @@
 import discord4j.core.event.domain.VoiceServerUpdateEvent;
 import discord4j.core.event.domain.VoiceStateUpdateEvent;
 import discord4j.core.object.entity.Member;
-<<<<<<< HEAD
 import discord4j.core.object.entity.channel.AudioChannel;
-=======
-import discord4j.core.object.entity.channel.VoiceChannel;
 import discord4j.core.spec.DefaultVoiceServerUpdateTask;
->>>>>>> 5764a5af
 import discord4j.discordjson.json.gateway.VoiceStateUpdate;
 import discord4j.gateway.GatewayClientGroup;
 import discord4j.gateway.intent.Intent;
@@ -202,13 +198,8 @@
      * @param ipDiscoveryRetrySpec the maximum amount of time to wait in a single attempt at IP discovery
      * @return this spec
      */
-<<<<<<< HEAD
-    public LegacyVoiceChannelJoinSpec setIpDiscoveryRetrySpec(RetrySpec LegacyipDiscoveryRetrySpec) {
-        this.ipDiscoveryRetrySpec = Objects.requireNonNull(LegacyipDiscoveryRetrySpec);
-=======
     public LegacyVoiceChannelJoinSpec setIpDiscoveryRetrySpec(RetrySpec ipDiscoveryRetrySpec) {
         this.ipDiscoveryRetrySpec = Objects.requireNonNull(ipDiscoveryRetrySpec);
->>>>>>> 5764a5af
         return this;
     }
 
