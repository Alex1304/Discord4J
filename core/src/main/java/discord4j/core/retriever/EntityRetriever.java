/*
 * This file is part of Discord4J.
 *
 * Discord4J is free software: you can redistribute it and/or modify
 * it under the terms of the GNU Lesser General Public License as published by
 * the Free Software Foundation, either version 3 of the License, or
 * (at your option) any later version.
 *
 * Discord4J is distributed in the hope that it will be useful,
 * but WITHOUT ANY WARRANTY; without even the implied warranty of
 * MERCHANTABILITY or FITNESS FOR A PARTICULAR PURPOSE. See the
 * GNU Lesser General Public License for more details.
 *
 * You should have received a copy of the GNU Lesser General Public License
 * along with Discord4J. If not, see <http://www.gnu.org/licenses/>.
 */
package discord4j.core.retriever;

import discord4j.core.object.entity.Guild;
import discord4j.core.object.entity.GuildEmoji;
import discord4j.core.object.entity.GuildSticker;
import discord4j.core.object.entity.Member;
import discord4j.core.object.entity.Message;
import discord4j.core.object.entity.Role;
import discord4j.core.object.entity.StageInstance;
import discord4j.core.object.entity.User;
import discord4j.core.object.entity.channel.Channel;
import discord4j.core.object.entity.channel.GuildChannel;
import discord4j.core.util.OrderUtil;
import discord4j.common.util.Snowflake;
import reactor.core.publisher.Flux;
import reactor.core.publisher.Mono;

/**
 * Abstraction for entity retrieval.
 */
public interface EntityRetriever {

    /**
     * Requests to retrieve the channel represented by the supplied ID.
     *
     * @param channelId The ID of the channel.
     * @return A {@link Mono} where, upon successful completion, emits the {@link Channel} as represented by the
     *         supplied ID. If an error is received, it is emitted through the {@code Mono}.
     */
    Mono<Channel> getChannelById(Snowflake channelId);

    /**
     * Requests to retrieve the guild represented by the supplied ID.
     *
     * @param guildId The ID of the guild.
     * @return A {@link Mono} where, upon successful completion, emits the {@link Guild} as represented by the supplied
     *         ID. If an error is received, it is emitted through the {@code Mono}.
     */
    Mono<Guild> getGuildById(Snowflake guildId);

    /**
     * Requests to retrieve the guild sticker represented by the supplied IDs.
     *
     * @param guildId The ID of the guild.
     * @param stickerId The ID of the sticker.
     * @return A {@link Mono} where, upon successful completion, emits the {@link GuildSticker} as represented by the
     *         supplied IDs. If an error is received, it is emitted through the {@code Mono}.
     */
    Mono<GuildSticker> getGuildStickerById(Snowflake guildId, Snowflake stickerId);

    /**
     * Requests to retrieve the guild emoji represented by the supplied IDs.
     *
     * @param guildId The ID of the guild.
     * @param emojiId The ID of the emoji.
     * @return A {@link Mono} where, upon successful completion, emits the {@link GuildEmoji} as represented by the
     *         supplied IDs. If an error is received, it is emitted through the {@code Mono}.
     */
    Mono<GuildEmoji> getGuildEmojiById(Snowflake guildId, Snowflake emojiId);

    /**
     * Requests to retrieve the member represented by the supplied IDs. Depending on the implementation, it is possible
     * to lazily request member entities from the Gateway, or the REST API.
     *
     * @param guildId The ID of the guild.
     * @param userId  The ID of the user.
     * @return A {@link Mono} where, upon successful completion, emits the {@link Member} as represented by the supplied
     *         IDs. If an error is received, it is emitted through the {@code Mono}.
     */
    Mono<Member> getMemberById(Snowflake guildId, Snowflake userId);

    /**
     * Requests to retrieve the message represented by the supplied IDs.
     *
     * @param channelId The ID of the channel.
     * @param messageId The ID of the message.
     * @return A {@link Mono} where, upon successful completion, emits the {@link Message} as represented by the
     *         supplied IDs. If an error is received, it is emitted through the {@code Mono}.
     */
    Mono<Message> getMessageById(Snowflake channelId, Snowflake messageId);

    /**
     * Requests to retrieve the role represented by the supplied IDs.
     *
     * @param guildId The ID of the guild.
     * @param roleId  The ID of the role.
     * @return A {@link Mono} where, upon successful completion, emits the {@link Role} as represented by the supplied
     *         IDs. If an error is received, it is emitted through the {@code Mono}.
     */
    Mono<Role> getRoleById(Snowflake guildId, Snowflake roleId);

    /**
     * Requests to retrieve the user represented by the supplied ID.
     *
     * @param userId The ID of the user.
     * @return A {@link Mono} where, upon successful completion, emits the {@link User} as represented by the supplied
     *         ID. If an error is received, it is emitted through the {@code Mono}.
     */
    Mono<User> getUserById(Snowflake userId);

    /**
     * Requests to retrieve the guilds the current client is in.
     *
     * @return A {@link Flux} that continually emits the {@link Guild guilds} that the current client is in. If an error
     *         is received, it is emitted through the {@code Flux}.
     */
    Flux<Guild> getGuilds();

    /**
     * Requests to retrieve the bot user.
     *
     * @return A {@link Mono} where, upon successful completion, emits the bot {@link User user}. If an error is
     *         received, it is emitted through the {@code Mono}.
     */
    Mono<User> getSelf();

    /**
     * Requests to retrieve the bot user represented as a {@link Member member} of the guild with the supplied ID.
     * @param guildId The ID of the guild.
     * @return A {@link Mono} where, upon successful completion, emits the bot {@link Member member}. If an error is
     *         received, it is emitted through the {@code Mono}.
     */
    Mono<Member> getSelfMember(Snowflake guildId);

    /**
     * Requests to retrieve the guild's members.
     *
     * @param guildId   the ID of the guild.
     * @return A {@link Flux} that continually emits the {@link Member members} of the guild. If an error is received,
     *         it is emitted through the {@code Flux}.
     */
    Flux<Member> getGuildMembers(Snowflake guildId);

    /**
     * Requests to retrieve the guild's channels.
     * <p>
     * The order of items emitted by the returned {@code Flux} is unspecified. Use
     * {@link OrderUtil#orderGuildChannels(Flux)} to consistently order channels.
     *
     * @param guildId the ID of the guild.
     * @return A {@link Flux} that continually emits the guild's {@link GuildChannel channels}. If an error is received,
     *         it is emitted through the {@code Flux}.
     */
    Flux<GuildChannel> getGuildChannels(Snowflake guildId);

    /**
     * Requests to retrieve the guild's roles.
     * <p>
     * The order of items emitted by the returned {@code Flux} is unspecified. Use {@link OrderUtil#orderRoles(Flux)}
     * to consistently order roles.
     *
     * @return A {@link Flux} that continually emits the guild's {@link Role roles}. If an error is received, it is
     * emitted through the {@code Flux}.
     */
    Flux<Role> getGuildRoles(Snowflake guildId);

    /**
     * Requests to retrieve the guild's emojis.
     *
     * @return A {@link Flux} that continually emits the guild's {@link GuildEmoji emojis}. If an error is received,
     * it is emitted through the {@code Flux}.
     */
    Flux<GuildEmoji> getGuildEmojis(Snowflake guildId);

    /**
<<<<<<< HEAD
     * Requests to retrieve the stage instance associated to the supplied channel ID.
     *
     * @param channelId The ID of the channel.
     * @return A {@link Mono} where, upon successful completion, emits the {@link StageInstance} associated to the supplied
     *         channel ID. If an error is received, it is emitted through the {@code Mono}.
     */
    Mono<StageInstance> getStageInstanceByChannelId(Snowflake channelId);
=======
     * Requests to retrieve the guild's stickers.
     *
     * @return A {@link Flux} that continually emits the guild's {@link GuildSticker stickers}. If an error is received,
     * it is emitted through the {@code Flux}.
     */
    Flux<GuildSticker> getGuildStickers(Snowflake guildId);
>>>>>>> 8c3d6b54
}<|MERGE_RESOLUTION|>--- conflicted
+++ resolved
@@ -179,7 +179,6 @@
     Flux<GuildEmoji> getGuildEmojis(Snowflake guildId);
 
     /**
-<<<<<<< HEAD
      * Requests to retrieve the stage instance associated to the supplied channel ID.
      *
      * @param channelId The ID of the channel.
@@ -187,12 +186,12 @@
      *         channel ID. If an error is received, it is emitted through the {@code Mono}.
      */
     Mono<StageInstance> getStageInstanceByChannelId(Snowflake channelId);
-=======
+
+    /**
      * Requests to retrieve the guild's stickers.
      *
      * @return A {@link Flux} that continually emits the guild's {@link GuildSticker stickers}. If an error is received,
      * it is emitted through the {@code Flux}.
      */
     Flux<GuildSticker> getGuildStickers(Snowflake guildId);
->>>>>>> 8c3d6b54
 }