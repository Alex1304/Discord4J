/*
 * This file is part of Discord4J.
 *
 * Discord4J is free software: you can redistribute it and/or modify
 * it under the terms of the GNU Lesser General Public License as published by
 * the Free Software Foundation, either version 3 of the License, or
 * (at your option) any later version.
 *
 * Discord4J is distributed in the hope that it will be useful,
 * but WITHOUT ANY WARRANTY; without even the implied warranty of
 * MERCHANTABILITY or FITNESS FOR A PARTICULAR PURPOSE. See the
 * GNU Lesser General Public License for more details.
 *
 * You should have received a copy of the GNU Lesser General Public License
 * along with Discord4J. If not, see <http://www.gnu.org/licenses/>.
 */
package discord4j.core.retriever;

<<<<<<< HEAD
import discord4j.core.object.entity.*;
=======
import discord4j.core.object.automod.AutoModRule;
import discord4j.core.object.entity.Guild;
import discord4j.core.object.entity.GuildEmoji;
import discord4j.core.object.entity.GuildSticker;
import discord4j.core.object.entity.Member;
import discord4j.core.object.entity.Message;
import discord4j.core.object.entity.Role;
import discord4j.core.object.entity.User;
>>>>>>> 56ff706c
import discord4j.core.object.entity.channel.Channel;
import discord4j.core.object.entity.channel.GuildChannel;
import discord4j.core.util.OrderUtil;
import discord4j.common.util.Snowflake;
import reactor.core.publisher.Flux;
import reactor.core.publisher.Mono;

/**
 * Abstraction for entity retrieval.
 */
public interface EntityRetriever {

    /**
     * Requests to retrieve the channel represented by the supplied ID.
     *
     * @param channelId The ID of the channel.
     * @return A {@link Mono} where, upon successful completion, emits the {@link Channel} as represented by the
     *         supplied ID. If an error is received, it is emitted through the {@code Mono}.
     */
    Mono<Channel> getChannelById(Snowflake channelId);

    /**
     * Requests to retrieve the guild represented by the supplied ID.
     *
     * @param guildId The ID of the guild.
     * @return A {@link Mono} where, upon successful completion, emits the {@link Guild} as represented by the supplied
     *         ID. If an error is received, it is emitted through the {@code Mono}.
     */
    Mono<Guild> getGuildById(Snowflake guildId);

    /**
     * Requests to retrieve the guild sticker represented by the supplied IDs.
     *
     * @param guildId The ID of the guild.
     * @param stickerId The ID of the sticker.
     * @return A {@link Mono} where, upon successful completion, emits the {@link GuildSticker} as represented by the
     *         supplied IDs. If an error is received, it is emitted through the {@code Mono}.
     */
    Mono<GuildSticker> getGuildStickerById(Snowflake guildId, Snowflake stickerId);

    /**
     * Requests to retrieve the guild emoji represented by the supplied IDs.
     *
     * @param guildId The ID of the guild.
     * @param emojiId The ID of the emoji.
     * @return A {@link Mono} where, upon successful completion, emits the {@link GuildEmoji} as represented by the
     *         supplied IDs. If an error is received, it is emitted through the {@code Mono}.
     */
    Mono<GuildEmoji> getGuildEmojiById(Snowflake guildId, Snowflake emojiId);

    /**
     * Requests to retrieve the member represented by the supplied IDs. Depending on the implementation, it is possible
     * to lazily request member entities from the Gateway, or the REST API.
     *
     * @param guildId The ID of the guild.
     * @param userId  The ID of the user.
     * @return A {@link Mono} where, upon successful completion, emits the {@link Member} as represented by the supplied
     *         IDs. If an error is received, it is emitted through the {@code Mono}.
     */
    Mono<Member> getMemberById(Snowflake guildId, Snowflake userId);

    /**
     * Requests to retrieve the message represented by the supplied IDs.
     *
     * @param channelId The ID of the channel.
     * @param messageId The ID of the message.
     * @return A {@link Mono} where, upon successful completion, emits the {@link Message} as represented by the
     *         supplied IDs. If an error is received, it is emitted through the {@code Mono}.
     */
    Mono<Message> getMessageById(Snowflake channelId, Snowflake messageId);

    /**
     * Requests to retrieve the role represented by the supplied IDs.
     *
     * @param guildId The ID of the guild.
     * @param roleId  The ID of the role.
     * @return A {@link Mono} where, upon successful completion, emits the {@link Role} as represented by the supplied
     *         IDs. If an error is received, it is emitted through the {@code Mono}.
     */
    Mono<Role> getRoleById(Snowflake guildId, Snowflake roleId);

    /**
     * Requests to retrieve the user represented by the supplied ID.
     *
     * @param userId The ID of the user.
     * @return A {@link Mono} where, upon successful completion, emits the {@link User} as represented by the supplied
     *         ID. If an error is received, it is emitted through the {@code Mono}.
     */
    Mono<User> getUserById(Snowflake userId);

    /**
     * Requests to retrieve the guilds the current client is in.
     *
     * @return A {@link Flux} that continually emits the {@link Guild guilds} that the current client is in. If an error
     *         is received, it is emitted through the {@code Flux}.
     */
    Flux<Guild> getGuilds();

    /**
     * Requests to retrieve the bot user.
     *
     * @return A {@link Mono} where, upon successful completion, emits the bot {@link User user}. If an error is
     *         received, it is emitted through the {@code Mono}.
     */
    Mono<User> getSelf();

    /**
     * Requests to retrieve the bot user represented as a {@link Member member} of the guild with the supplied ID.
     * @param guildId The ID of the guild.
     * @return A {@link Mono} where, upon successful completion, emits the bot {@link Member member}. If an error is
     *         received, it is emitted through the {@code Mono}.
     */
    Mono<Member> getSelfMember(Snowflake guildId);

    /**
     * Requests to retrieve the guild's members.
     *
     * @param guildId   the ID of the guild.
     * @return A {@link Flux} that continually emits the {@link Member members} of the guild. If an error is received,
     *         it is emitted through the {@code Flux}.
     */
    Flux<Member> getGuildMembers(Snowflake guildId);

    /**
     * Requests to retrieve the guild's channels.
     * <p>
     * The order of items emitted by the returned {@code Flux} is unspecified. Use
     * {@link OrderUtil#orderGuildChannels(Flux)} to consistently order channels.
     *
     * @param guildId the ID of the guild.
     * @return A {@link Flux} that continually emits the guild's {@link GuildChannel channels}. If an error is received,
     *         it is emitted through the {@code Flux}.
     */
    Flux<GuildChannel> getGuildChannels(Snowflake guildId);

    /**
     * Requests to retrieve the guild's roles.
     * <p>
     * The order of items emitted by the returned {@code Flux} is unspecified. Use {@link OrderUtil#orderRoles(Flux)}
     * to consistently order roles.
     *
     * @param guildId The ID of the guild.
     * @return A {@link Flux} that continually emits the guild's {@link Role roles}. If an error is received, it is
     * emitted through the {@code Flux}.
     */
    Flux<Role> getGuildRoles(Snowflake guildId);

    /**
     * Requests to retrieve the guild's emojis.
     *
     * @param guildId The ID of the guild.
     * @return A {@link Flux} that continually emits the guild's {@link GuildEmoji emojis}. If an error is received,
     * it is emitted through the {@code Flux}.
     */
    Flux<GuildEmoji> getGuildEmojis(Snowflake guildId);

    /**
     * Requests to retrieve the stage instance associated to the supplied channel ID.
     *
     * @param channelId The ID of the channel.
     * @return A {@link Mono} where, upon successful completion, emits the {@link StageInstance} associated to the supplied
     *         channel ID. If an error is received, it is emitted through the {@code Mono}.
     */
    Mono<StageInstance> getStageInstanceByChannelId(Snowflake channelId);

    /**
     * Requests to retrieve the guild's stickers.
     *
     * @param guildId The ID of the guild.
     * @return A {@link Flux} that continually emits the guild's {@link GuildSticker stickers}. If an error is received,
     * it is emitted through the {@code Flux}.
     */
    Flux<GuildSticker> getGuildStickers(Snowflake guildId);

    /**
<<<<<<< HEAD
     * Requests to retrieve the thread member associated to the supplied thread ID and user ID.
     *
     * @param threadId The ID of the thread.
     * @param userId The ID of the user.
     * @return A {@link Mono} where, upon successful completion, emits the {@link ThreadMember} associated to the supplied
     *         thread ID and user ID. If an error is received, it is emitted through the {@code Mono}.
     */
    Mono<ThreadMember> getThreadMemberById(Snowflake threadId, Snowflake userId);

    /**
     * Requests to retrieve the thread's members.
     *
     * @param threadId The ID of the thread.
     * @return A {@link Flux} that continually emits the thread's {@link ThreadMember members}. If an error is received,
     * it is emitted through the {@code Flux}.
     */
    Flux<ThreadMember> getThreadMembers(Snowflake threadId);
=======
     * Requests to retrieve the guild's automod rules.
     *
     * @return A {@link Flux} that continually emits the guild's {@link AutoModRule AutoModRule}. If an error is received,
     * it is emitted through the {@code Flux}.
     */
    Flux<AutoModRule> getGuildAutoModRules(Snowflake guildId);
>>>>>>> 56ff706c
}<|MERGE_RESOLUTION|>--- conflicted
+++ resolved
@@ -16,22 +16,12 @@
  */
 package discord4j.core.retriever;
 
-<<<<<<< HEAD
+import discord4j.common.util.Snowflake;
+import discord4j.core.object.automod.AutoModRule;
 import discord4j.core.object.entity.*;
-=======
-import discord4j.core.object.automod.AutoModRule;
-import discord4j.core.object.entity.Guild;
-import discord4j.core.object.entity.GuildEmoji;
-import discord4j.core.object.entity.GuildSticker;
-import discord4j.core.object.entity.Member;
-import discord4j.core.object.entity.Message;
-import discord4j.core.object.entity.Role;
-import discord4j.core.object.entity.User;
->>>>>>> 56ff706c
 import discord4j.core.object.entity.channel.Channel;
 import discord4j.core.object.entity.channel.GuildChannel;
 import discord4j.core.util.OrderUtil;
-import discord4j.common.util.Snowflake;
 import reactor.core.publisher.Flux;
 import reactor.core.publisher.Mono;
 
@@ -203,7 +193,6 @@
     Flux<GuildSticker> getGuildStickers(Snowflake guildId);
 
     /**
-<<<<<<< HEAD
      * Requests to retrieve the thread member associated to the supplied thread ID and user ID.
      *
      * @param threadId The ID of the thread.
@@ -221,12 +210,12 @@
      * it is emitted through the {@code Flux}.
      */
     Flux<ThreadMember> getThreadMembers(Snowflake threadId);
-=======
+
+    /**
      * Requests to retrieve the guild's automod rules.
      *
      * @return A {@link Flux} that continually emits the guild's {@link AutoModRule AutoModRule}. If an error is received,
      * it is emitted through the {@code Flux}.
      */
     Flux<AutoModRule> getGuildAutoModRules(Snowflake guildId);
->>>>>>> 56ff706c
 }